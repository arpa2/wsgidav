# -*- coding: iso-8859-1 -*-

"""
util
====

:Author: Martin Wendt, moogle(at)wwwendt.de 
:Author: Ho Chun Wei, fuzzybr80(at)gmail.com (author of original PyFileServer)
:Copyright: Lesser GNU Public License, see LICENSE file attached with package

Miscellaneous support functions for WsgiDAV.

See DEVELOPERS.txt_ for more information about the WsgiDAV architecture.

.. _DEVELOPERS.txt: http://wiki.wsgidav-dev.googlecode.com/hg/DEVELOPERS.html  
"""
from pprint import pprint
from wsgidav.dav_error import DAVError, HTTP_PRECONDITION_FAILED, HTTP_NOT_MODIFIED,\
    HTTP_NO_CONTENT, HTTP_CREATED, getHttpStatusString, HTTP_BAD_REQUEST,\
    HTTP_OK


import locale
import logging
import re
try:
    from hashlib import md5
except ImportError:
    from md5 import md5
import os
import calendar
import sys
import time
import stat
from email.utils import formatdate

try:
    from cStringIO import StringIO
except ImportError:
    from StringIO import StringIO

# Import XML support
useLxml = False
try:
    from lxml import etree
    useLxml = True
except ImportError:
    try:    
        # Try xml module (Python 2.5 or later) 
        from xml.etree import ElementTree as etree
        print "WARNING: Could not import lxml: using xml instead (slower). Consider installing lxml from http://codespeak.net/lxml/."
    except ImportError:
        try:
            # Try elementtree (http://effbot.org/zone/element-index.htm) 
            from elementtree import ElementTree as etree
        except ImportError:
            print "ERROR: Could not import lxml, xml, nor elementtree. Consider installing lxml from http://codespeak.net/lxml/ or update to Python 2.5 or later."
            raise

__docformat__ = "reStructuredText"

BASE_LOGGER_NAME = "wsgidav"
_logger = logging.getLogger(BASE_LOGGER_NAME)


#===============================================================================
# String handling
#===============================================================================

def getRfc1123Time(secs=None):   
    """Return <secs> in rfc 1123 date/time format (pass secs=None for current date)."""
    # issue #20: time string must be locale independent
#    return time.strftime("%a, %d %b %Y %H:%M:%S GMT", time.gmtime(secs))
    return formatdate(timeval=secs, localtime=False, usegmt=True)

<<<<<<< HEAD

def getRfc3339Time(secs=None):   
    """Return <secs> in RFC 3339 date/time format (pass secs=None for current date).
    
    RFC 3339 is a subset of ISO 8601, used for '{DAV:}creationdate'. 
    See http://tools.ietf.org/html/rfc3339
    """
    return time.strftime("%Y-%m-%dT%H:%M:%SZ", time.gmtime(secs))
=======
>>>>>>> ef5c6f97


def getLogTime(secs=None):   
    """Return <secs> in log time format (pass secs=None for current date)."""
    return time.strftime("%Y-%m-%d %H:%M:%S", time.gmtime(secs))


def parseTimeString(timestring):
    """Return the number of seconds since the epoch, for a date/time string.
  
    Returns None for invalid input

    The following time type strings are supported:

    Sun, 06 Nov 1994 08:49:37 GMT  ; RFC 822, updated by RFC 1123
    Sunday, 06-Nov-94 08:49:37 GMT ; RFC 850, obsoleted by RFC 1036
    Sun Nov  6 08:49:37 1994       ; ANSI C's asctime() format  
    """
    result = _parsegmtime(timestring)
    if result:
        return calendar.timegm(result)
    return None


def _parsegmtime(timestring):
    """Return a standard time tuple (see time and calendar), for a date/time string."""
    # Sun, 06 Nov 1994 08:49:37 GMT  ; RFC 822, updated by RFC 1123
    try:
        return time.strptime(timestring, "%a, %d %b %Y %H:%M:%S GMT")   
    except:
        pass

    # Sunday, 06-Nov-94 08:49:37 GMT ; RFC 850, obsoleted by RFC 1036
    try:
        return time.strptime(timestring, "%A %d-%b-%y %H:%M:%S GMT")
    except:
        pass   

    # Sun Nov  6 08:49:37 1994       ; ANSI C's asctime() format  
    try:
        return time.strptime(timestring, "%a %b %d %H:%M:%S %Y")
    except:
        pass

    return None


#===============================================================================
# Logging
#===============================================================================

def initLogging(verbose=2, enable_loggers=[]):
    """Initialize base logger named 'wsgidav'.

    The base logger is filtered by the *verbose* configuration option.
    Log entries will have a time stamp and thread id.
    
    :Parameters:
        verbose : int
            Verbosity configuration (0..3) 
        enable_loggers : string list
            List of module logger names, that will be switched to DEBUG level.
         
    Module loggers
    ~~~~~~~~~~~~~~
    Module loggers (e.g 'wsgidav.lock_manager') are named loggers, that can be
    independently switched to DEBUG mode.
    
    Except for verbosity, they will will inherit settings from the base logger.

    They will suppress DEBUG level messages, unless they are enabled by passing 
    their name to util.initLogging().

    If enabled, module loggers will print DEBUG messages, even if verbose == 2.   
    
    Example initialize and use a module logger, that will generate output, 
    if enabled (and verbose >= 2):
        
    .. python::
        _logger = util.getModuleLogger(__name__)
        [..]
        _logger.debug("foo: '%s'" % s)

    This logger would be enabled by passing its name to initLoggiong():
    
    .. python::
        enable_loggers = ["lock_manager",
                          "property_manager",
                      ]
        util.initLogging(2, enable_loggers)

    
    Log level matrix
    ~~~~~~~~~~~~~~~~
    =======  ===========  ====================== =======================
    verbose                         Log level 
    -------  -----------------------------------------------------------
      n      base logger  module logger(enabled)  module logger(disabled)
    =======  ===========  ====================== =======================
      0        ERROR        ERROR                   ERROR
      1        WARN         WARN                    WARN
      2        INFO         DEBUG                   INFO
      3        DEBUG        DEBUG                   INFO
    =======  ===========  ====================== =======================
    """

    formatter = logging.Formatter("<%(thread)d> [%(asctime)s.%(msecs)d] %(name)s:  %(message)s",
                                  "%H:%M:%S")
    
    # Define handlers
    consoleHandler = logging.StreamHandler(sys.stderr)
    consoleHandler.setFormatter(formatter)
    consoleHandler.setLevel(logging.DEBUG)

    # Add the handlers to the base logger
    logger = logging.getLogger(BASE_LOGGER_NAME)

    if verbose >= 3: # --debug
        logger.setLevel(logging.DEBUG)
    elif verbose >= 2: # --verbose
        logger.setLevel(logging.INFO)
    elif verbose >= 1: # standard 
        logger.setLevel(logging.WARN)
        consoleHandler.setLevel(logging.WARN)
    else: # --quiet
        logger.setLevel(logging.ERROR)
        consoleHandler.setLevel(logging.ERROR)

    # Don't call the root's handlers after our custom handlers
    logger.propagate = False
    
    # Remove previous handlers
    for hdlr in logger.handlers[:]:  # Must iterate an array copy
        try:
            hdlr.flush()
            hdlr.close()
        except:
            pass
        logger.removeHandler(hdlr)

    logger.addHandler(consoleHandler)

    if verbose >= 2:
        for e in enable_loggers:
            if not e.startswith(BASE_LOGGER_NAME + "."):
                e = BASE_LOGGER_NAME + "." + e
            l = logging.getLogger(e.strip())
#            if verbose >= 2:
#                log("Logger(%s).setLevel(DEBUG)" % e.strip())
            l.setLevel(logging.DEBUG)        


  
def getModuleLogger(moduleName, defaultToVerbose=False):
    """Create a module logger, that can be en/disabled by configuration.
    
    @see: unit.initLogging
    """
#    _logger.debug("getModuleLogger(%s)" % moduleName)
    if not moduleName.startswith(BASE_LOGGER_NAME + "."):
        moduleName = BASE_LOGGER_NAME + "." + moduleName
#    assert not "." in moduleName, "Only pass the module name, without leading '%s.'." % BASE_LOGGER_NAME
#    logger = logging.getLogger("%s.%s" % (BASE_LOGGER_NAME, moduleName))
    logger = logging.getLogger(moduleName)
    if logger.level == logging.NOTSET and not defaultToVerbose:
        logger.setLevel(logging.INFO)  # Disable debug messages by default
    return logger


def log(msg, var=None):
    """Shortcut for logging.getLogger('wsgidav').info(msg)

    This message will only display, if verbose >= 2. 
    """
    _logger.info(msg)
    if var and logging.INFO >= _logger.getEffectiveLevel():
        pprint(var, sys.stderr, indent=4)
    

def debug(module, msg, var=None):
    """Shortcut for logging.getLogger('wsgidav.MODULE').debug(msg)
    
    This message will only display, if the module logger was enabled and 
    verbose >= 2.
    If module is None, the base logger is used, so the message is only displayed
    if verbose >= 3. 
    """
    if module:
        logger = logging.getLogger(BASE_LOGGER_NAME+"."+module)
        # Disable debug messages for module loggers by default
        if logger.level == logging.NOTSET:
            logger.setLevel(logging.INFO)
    else:
        logger = _logger
    logger.debug(msg)
    if var and logging.DEBUG >= logger.getEffectiveLevel():
        pprint(var, sys.stderr, indent=4)

        
def traceCall(msg=None):
    """Return name of calling function."""
    if __debug__:
        f_code = sys._getframe(2).f_code
        if msg is None:
            msg = ": %s"
        else: msg = ""
        print "%s.%s #%s%s" % (f_code.co_filename, f_code.co_name, f_code.co_lineno, msg)


def isVerboseMode(environ):
    if environ["wsgidav.verbose"] >= 1 and environ["REQUEST_METHOD"] in environ.get("wsgidav.debug_methods", []):
        return True
    return False


#===============================================================================
# Strings
#===============================================================================

def lstripstr(s, prefix, ignoreCase=False):
    if ignoreCase:
        if not s.lower().startswith(prefix.lower()):
            return s
    else:
        if not s.startswith(prefix):
            return s
    return s[len(prefix):]

     
def saveSplit(s, sep, maxsplit):
    """Split string, always returning n-tuple (filled with None if necessary)."""
    tok = s.split(sep, maxsplit)
    while len(tok) <= maxsplit:
        tok.append(None)
    return tok


def splitNamespace(clarkName):
    """Return (namespace, localname) tuple for a property name in Clark Notation.
    
    Namespace defaults to ''. 
    Example:
    '{DAV:}foo'  -> ('DAV:', 'foo')
    'bar'  -> ('', 'bar')
    """
    if clarkName.startswith("{") and "}" in clarkName:
        ns, localname = clarkName.split("}", 1)
        return (ns[1:], localname)
    return ("", clarkName)


def toUnicode(s):
    """Convert a binary string to Unicode using UTF-8 (fallback to latin-1)."""
    if not isinstance(s, str):
        return s
    try:
        u = s.decode("utf8")
#        log("toUnicode(%r) = '%r'" % (s, u))
    except:
        log("toUnicode(%r) *** UTF-8 failed. Trying latin-1 " % s)
        u = s.decode("latin-1")
    return u


def stringRepr(s):
    """Return a string as hex dump."""
    if isinstance(s, str):
        res = "'%s': " % s
        for b in s:
            res += "%02x " % ord(b)
        return res
    return "%s" % s



def byteNumberString(number, thousandsSep=True, partition=False, base1024=True, appendBytes=True):
    """Convert bytes into human-readable representation."""
    magsuffix = ""
    bytesuffix = ""
    
    if partition:
        magnitude = 0
        if base1024:
            while number >= 1024:
                magnitude += 1
                number = number >> 10
        else:
            while number >= 1000:
                magnitude += 1
                number /= 1000.0
        # TODO: use "9 KB" instead of "9K Bytes"?
        # TODO use 'kibi' for base 1024?
        # http://en.wikipedia.org/wiki/Kibi-#IEC_standard_prefixes
        magsuffix = ["", "K", "M", "G", "T", "P"][magnitude]
        
    if appendBytes: 
        if number == 1:
            bytesuffix = " Byte"
        else:
            bytesuffix = " Bytes"

    if thousandsSep and (number >= 1000 or magsuffix):
        locale.setlocale(locale.LC_ALL, "")
        # TODO: make precision configurable
        snum = locale.format("%d", number, thousandsSep)
    else:
        snum = str(number)

    return "%s%s%s" % (snum, magsuffix, bytesuffix)
    
    

#===============================================================================
# WSGI
#===============================================================================
def getContentLength(environ):
    """Return a positive CONTENT_LENGTH in a safe way (return 0 otherwise)."""
    # TODO: http://www.wsgi.org/wsgi/WSGI_2.0
    try:
        return max(0, long(environ.get("CONTENT_LENGTH", 0)))
    except ValueError:
        return 0


#===============================================================================
# URLs
#===============================================================================

#def getUriRealm(uri):
#    """Return realm, i.e. first part of URI with a leading '/'."""
#    if uri.strip() in ("", "/"):
#        return "/"
#    return uri.strip("/").split("/")[0]

def joinUri(uri, *segments):
    """Append segments to URI.
    
    Example: joinUri("/a/b", "c", "d")
    """
    sub = "/".join(segments)
    return uri.rstrip("/") + "/" + sub


def getUriName(uri):
    """Return local name, i.e. last segment of URI."""
    return uri.strip("/").split("/")[-1]
    

def getUriParent(uri):
    """Return URI of parent collection with trailing '/', or None, if URI is top-level.
    
    This function simply strips the last segment. It does not test, if the
    target is a 'collection', or even exists.
    """
    if not uri or uri.strip() == "/":
        return None
    return uri.rstrip("/").rsplit("/", 1)[0] + "/"


def isChildUri(parentUri, childUri):
    """Return True, if childUri is a child of parentUri.
    
    This function accounts for the fact that '/a/b/c' and 'a/b/c/' are
    children of '/a/b' (and also of '/a/b/').
    Note that '/a/b/cd' is NOT a child of 'a/b/c'. 
    """
    return parentUri and childUri and childUri.rstrip("/").startswith(parentUri.rstrip("/")+"/")


def isEqualOrChildUri(parentUri, childUri):
    """Return True, if childUri is a child of parentUri or maps to the same resource.
    
    Similar to <util.isChildUri>_ ,  but this method also returns True, if parent
    equals child. ('/a/b' is considered identical with '/a/b/').
    """
    return parentUri and childUri and (childUri.rstrip("/")+"/").startswith(parentUri.rstrip("/")+"/")


def makeCompleteUrl(environ, localUri=None):
    """URL reconstruction according to PEP 333.
    @see http://www.python.org/dev/peps/pep-0333/#id33
    """
    url = environ["wsgi.url_scheme"]+"://"
    
    if environ.get("HTTP_HOST"):
        url += environ["HTTP_HOST"]
    else:
        url += environ["SERVER_NAME"]
    
        if environ["wsgi.url_scheme"] == "https":
            if environ["SERVER_PORT"] != "443":
                url += ":" + environ["SERVER_PORT"]
        else:
            if environ["SERVER_PORT"] != "80":
                url += ":" + environ["SERVER_PORT"]
    
    url += urllib.quote(environ.get("SCRIPT_NAME",""))

    if localUri is None:
        url += urllib.quote(environ.get("PATH_INFO",""))
        if environ.get("QUERY_STRING"):
            url += "?" + environ["QUERY_STRING"]
    else:
        url += localUri # TODO: quote?
    return url


#===============================================================================
# XML
#===============================================================================

def stringToXML(text):
    """Convert XML string into etree.Element."""
    try:
        return etree.XML(text)
    except:
        # TODO:
        # litmus fails, when xml is used instead of lxml
        # 18. propget............... FAIL (PROPFIND on `/temp/litmus/prop2': Could not read status line: connection was closed by server)
        # text = <ns0:high-unicode xmlns:ns0="http://example.com/neon/litmus/">&#55296;&#56320;</ns0:high-unicode>
        raise


def xmlToString(element, encoding="UTF-8", pretty_print=False):
    """Wrapper for etree.tostring, that takes care of unsupported pretty_print 
    option and prepends an encoding header."""
    assert encoding == "UTF-8" # TODO: remove this
    if useLxml:
        xml = etree.tostring(element, encoding=encoding, 
                             xml_declaration=True, pretty_print=pretty_print)
    else:
        xml = etree.tostring(element, encoding)
    assert xml.startswith("<?xml ") 
    return xml


def makeMultistatusEL():
    """Wrapper for etree.Element, that takes care of unsupported nsmap option."""
    if useLxml:
        return etree.Element("{DAV:}multistatus", nsmap={"D": "DAV:"})
    return etree.Element("{DAV:}multistatus")


def makePropEL():
    """Wrapper for etree.Element, that takes care of unsupported nsmap option."""
    if useLxml:
        return etree.Element("{DAV:}prop", nsmap={"D": "DAV:"})
    return etree.Element("{DAV:}prop")


def makeSubElement(parent, tag, nsmap=None):
    """Wrapper for etree.SubElement, that takes care of unsupported nsmap option."""
    if useLxml:
        return etree.SubElement(parent, tag, nsmap=nsmap)
    return etree.SubElement(parent, tag)


def parseXmlBody(environ, allowEmpty=False):
    """Read request body XML into an etree.Element.
    
    Return None, if no request body was sent.
    Raise HTTP_BAD_REQUEST, if something else went wrong.
    
    TODO: this is a very relaxed interpretation: should we raise HTTP_BAD_REQUEST 
    instead, if CONTENT_LENGTH is missing, invalid, or 0?
    
    RFC: For compatibility with HTTP/1.0 applications, HTTP/1.1 requests containing 
    a message-body MUST include a valid Content-Length header field unless the 
    server is known to be HTTP/1.1 compliant. 
    If a request contains a message-body and a Content-Length is not given, the 
    server SHOULD respond with 400 (bad request) if it cannot determine the 
    length of the message, or with 411 (length required) if it wishes to insist 
    on receiving a valid Content-Length."
    
    So I'd say, we should accept a missing CONTENT_LENGTH, and try to read the 
    content anyway.
    But WSGI doesn't guarantee to support input.read() without length(?).
    At least it locked, when I tried it with a request that had a missing 
    content-type and no body.
    
    Current approach: if CONTENT_LENGTH is
    
    - valid and >0:
      read body (exactly <CONTENT_LENGTH> bytes) and parse the result.  
    - 0: 
      Assume empty body and return None or raise exception.
    - invalid (negative or not a number:
      raise HTTP_BAD_REQUEST  
    - missing: 
      NOT: Try to read body until end and parse the result.
      BUT: assume '0'  
    - empty string: 
      WSGI allows it to be empty or absent: treated like 'missing'.  
    """
    # 
    clHeader = environ.get("CONTENT_LENGTH", "").strip() 
#    contentLength = -1 # read all of stream
    if clHeader == "":
        # No Content-Length given: read to end of stream 
        # TODO: etree.parse() locks, if input is invalid?
#        pfroot = etree.parse(environ["wsgi.input"]).getroot()
#        requestbody = environ["wsgi.input"].read()  # TODO: read() should be called in a loop?
        requestbody = ""
    else:
        try:
            contentLength = long(clHeader)
            if contentLength < 0:   
                raise DAVError(HTTP_BAD_REQUEST, "Negative content-length.")
        except ValueError:
            raise DAVError(HTTP_BAD_REQUEST, "content-length is not numeric.")
        
        if contentLength == 0:
            requestbody = ""
        else:
            requestbody = environ["wsgi.input"].read(contentLength)

    if requestbody == "":
        if allowEmpty:
            return None
        else:
            raise DAVError(HTTP_BAD_REQUEST, "Body must not be empty.")
    
    try:
        rootEL = etree.fromstring(requestbody)
    except Exception, e:
        raise DAVError(HTTP_BAD_REQUEST, "Invalid XML format.", srcexception=e)   
    
    if environ["wsgidav.verbose"] >= 1 and environ["REQUEST_METHOD"] in environ.get("wsgidav.debug_methods", []):
        print "XML request for %s:\n%s" % (environ["REQUEST_METHOD"], etree.tostring(rootEL, pretty_print=True))
    return rootEL
    

def elementContentAsString(element):
    """Serialize etree.Element.
    
    Note: element may contain more than one child or only text (i.e. no child 
          at all). Therefore the resulting string may raise an exception, when
          passed back to etree.XML(). 
    """
    if len(element) == 0:
        return element.text or ""  # Make sure, None is returned as '' 
    stream = StringIO()
    for childnode in element:
        print >>stream, xmlToString(childnode, pretty_print=False)
    s = stream.getvalue()
    stream.close()
    return s


def sendMultiStatusResponse(environ, start_response, multistatusEL):
    # Send response
    start_response("207 Multistatus", [("Content-Type", "application/xml"), 
                                       ("Date", getRfc1123Time()),
                                       ])
    # Hotfix for Windows XP 
    # PROPFIND XML response is not recognized, when pretty_print = True!
    # (Vista and others would accept this).
    if __debug__: 
        xml = xmlToString(multistatusEL, pretty_print=True) 
        log(xml)
    pretty_print = False
    return [#"<?xml version='1.0' encoding='UTF-8' ?>",
            xmlToString(multistatusEL, pretty_print=pretty_print) ]
        
            
def sendSimpleResponse(environ, start_response, status):
    """Start a WSGI response for a DAVError or status code.""" 
    s = getHttpStatusString(status)
    if status in (HTTP_CREATED, HTTP_NO_CONTENT):
        # See paste.lint: these code don't have content
        start_response(s, [("Content-Length", "0"),
                           ("Date", getRfc1123Time()),
                           ])
        return [ "" ]
    assert status == HTTP_OK or isinstance(status, DAVError)
    html = status.getHtmlResponse()
    if __debug__: 
        log(html)
    start_response(s, [("Content-Type", "text/html"),
                       ("Content-Length", str(len(html))),
                       ("Date", getRfc1123Time()),
                       ])
    return [ html ]
    
    
    
def addPropertyResponse(multistatusEL, href, propList):
    """Append <response> element to <multistatus> element.

    <prop> node depends on the value type: 
      - str or unicode: add element with this content
      - None: add an empty element
      - etree.Element: add XML element as child 
      - DAVError: add an empty element to an own <propstatus> for this status code
    
    @param multistatusEL: etree.Element
    @param href: global URL of the resource, e.g. 'http://server:port/path'.
    @param propList: list of 2-tuples (name, value) 
    """
    # Split propList by status code and build a unique list of namespaces
    nsCount = 1
    nsDict = {}
    nsMap = {}
    propDict = {}
    
    for name, value in propList:
        status = "200 OK"
        if isinstance(value, DAVError):
            status = getHttpStatusString(value)
            # Always generate *empty* elements for props with error status
            value = None

        # Collect namespaces, so we can declare them in the <response> for 
        # compacter output
        ns, _ = splitNamespace(name)
        if ns!="DAV:" and not ns in nsDict and ns != "":
            nsDict[ns] = True
            nsMap["NS%s" % nsCount] = ns
            nsCount += 1

        propDict.setdefault(status, []).append( (name, value) )

    # <response>
#    responseEL = etree.SubElement(multistatusEL, "{DAV:}response", 
#                            nsmap=nsMap) 
    responseEL = makeSubElement(multistatusEL, "{DAV:}response", 
                                nsmap=nsMap) 
    
#    log("href value:%s" % (stringRepr(href)))
#    etree.SubElement(responseEL, "{DAV:}href").text = toUnicode(href)
    etree.SubElement(responseEL, "{DAV:}href").text = href
#    etree.SubElement(responseEL, "{DAV:}href").text = urllib.quote(href, safe="/" + "!*'()," + "$-_|.")
    
    
    # One <propstat> per status code
    for status in propDict:
        propstatEL = etree.SubElement(responseEL, "{DAV:}propstat")
        # List of <prop>
        propEL = etree.SubElement(propstatEL, "{DAV:}prop")
        for name, value in propDict[status]:
            if value is None:
                etree.SubElement(propEL, name)
            elif isinstance(value, etree._Element):
                propEL.append(value)
            else:
                # value must be string or unicode
#                log("%s value:%s" % (name, stringRepr(value)))
#                etree.SubElement(propEL, name).text = value
                etree.SubElement(propEL, name).text = toUnicode(value)
        # <status>
        etree.SubElement(propstatEL, "{DAV:}status").text = "HTTP/1.1 %s" % status
    
    
#===============================================================================
# ETags
#===============================================================================
def getETag(filePath):
    """Return a strong Entity Tag for a (file)path.
    
    http://www.webdav.org/specs/rfc4918.html#etag
    
    Returns the following as entity tags::
    
        Non-file - md5(pathname)
        Win32 - md5(pathname)-lastmodifiedtime-filesize
        Others - inode-lastmodifiedtime-filesize
    """
    # (At least on Vista) os.path.exists returns False, if a file name contains 
    # special characters, even if it is correctly UTF-8 encoded.
    # So we convert to unicode. On the other hand, md5() needs a byte string.
    if isinstance(filePath, unicode):
        unicodeFilePath = filePath
        filePath = filePath.encode("utf8")
    else:
        unicodeFilePath = toUnicode(filePath)
        
    if not os.path.isfile(unicodeFilePath):
        return md5(filePath).hexdigest()   
    if sys.platform == "win32":
        statresults = os.stat(unicodeFilePath)
        return md5(filePath).hexdigest() + "-" + str(statresults[stat.ST_MTIME]) + "-" + str(statresults[stat.ST_SIZE])
    else:
        statresults = os.stat(unicodeFilePath)
        return str(statresults[stat.ST_INO]) + "-" + str(statresults[stat.ST_MTIME]) + "-" + str(statresults[stat.ST_SIZE])


#===============================================================================
# Ranges     
#===============================================================================

# Range Specifiers
reByteRangeSpecifier = re.compile("(([0-9]+)\-([0-9]*))")
reSuffixByteRangeSpecifier = re.compile("(\-([0-9]+))")

def obtainContentRanges(rangetext, filesize):
    """
   returns tuple (list, value)

   list
       content ranges as values to their parsed components in the tuple
       (seek_position/abs position of first byte, abs position of last byte, num_of_bytes_to_read)
   value
       total length for Content-Length
   """
    listReturn = []
    seqRanges = rangetext.split(",")
    for subrange in seqRanges:
        matched = False
        if not matched:
            mObj = reByteRangeSpecifier.search(subrange)
            if mObj:
#                print mObj.group(0), mObj.group(1), mObj.group(2), mObj.group(3)  
                firstpos = long(mObj.group(2))
                if mObj.group(3) == "":
                    lastpos = filesize - 1
                else:
                    lastpos = long(mObj.group(3))
                if firstpos <= lastpos and firstpos < filesize:
                    if lastpos >= filesize:
                        lastpos = filesize - 1
                    listReturn.append( (firstpos , lastpos) )
                    matched = True
        if not matched:      
            mObj = reSuffixByteRangeSpecifier.search(subrange)
            if mObj:
                firstpos = filesize - long(mObj.group(2))
                if firstpos < 0:
                    firstpos = 0
                lastpos = filesize - 1
                listReturn.append( (firstpos , lastpos) )

                matched = True

    # consolidate ranges
    listReturn.sort()
    listReturn2 = []
    totallength = 0
    while(len(listReturn) > 0):
        (rfirstpos, rlastpos) = listReturn.pop()
        counter = len(listReturn)
        while counter > 0:
            (nfirstpos, nlastpos) = listReturn[counter-1]
            if nlastpos < rfirstpos - 1 or nfirstpos > nlastpos + 1:
                pass
            else: 
                rfirstpos = min(rfirstpos, nfirstpos)
                rlastpos = max(rlastpos, nlastpos)
                del listReturn[counter-1]
            counter = counter - 1
        listReturn2.append((rfirstpos,rlastpos,rlastpos - rfirstpos + 1 ))            
        totallength = totallength + rlastpos - rfirstpos + 1

    return (listReturn2, totallength)


#===============================================================================
# If Headers
#===============================================================================

def evaluateHTTPConditionals(davres, lastmodified, entitytag, environ):
    """Handle 'If-...:' headers (but not 'If:' header).
    
    If-Match     
        @see: http://www.w3.org/Protocols/rfc2616/rfc2616-sec14.html#sec14.24
        Only perform the action if the client supplied entity matches the 
        same entity on the server. This is mainly for methods like 
        PUT to only update a resource if it has not been modified since the 
        user last updated it.     
        If-Match: "737060cd8c284d8af7ad3082f209582d"
    If-Modified-Since     
        @see: http://www.w3.org/Protocols/rfc2616/rfc2616-sec14.html#sec14.25
        Allows a 304 Not Modified to be returned if content is unchanged     
        If-Modified-Since: Sat, 29 Oct 1994 19:43:31 GMT
    If-None-Match     
        @see: http://www.w3.org/Protocols/rfc2616/rfc2616-sec14.html#sec14.26
        Allows a 304 Not Modified to be returned if content is unchanged, 
        see HTTP ETag     
        If-None-Match: "737060cd8c284d8af7ad3082f209582d"
    If-Unmodified-Since     
        @see: http://www.w3.org/Protocols/rfc2616/rfc2616-sec14.html#sec14.28
        Only send the response if the entity has not been modified since a 
        specific time.
    """
    if not davres:
        return
    ## Conditions

    # An HTTP/1.1 origin server, upon receiving a conditional request that includes both a Last-Modified date
    # (e.g., in an If-Modified-Since or If-Unmodified-Since header field) and one or more entity tags (e.g., 
    # in an If-Match, If-None-Match, or If-Range header field) as cache validators, MUST NOT return a response 
    # status of 304 (Not Modified) unless doing so is consistent with all of the conditional header fields in 
    # the request.
    
    if "HTTP_IF_MATCH" in environ and davres.supportEtag(): 
        ifmatchlist = environ["HTTP_IF_MATCH"].split(",")
        for ifmatchtag in ifmatchlist:
            ifmatchtag = ifmatchtag.strip(" \"\t")
            if ifmatchtag == entitytag or ifmatchtag == "*":
                break   
            raise DAVError(HTTP_PRECONDITION_FAILED,
                           "If-Match header condition failed")

    # TODO: after the refactoring
    ifModifiedSinceFailed = False
    if "HTTP_IF_MODIFIED_SINCE" in environ and davres.supportModified(): 
        ifmodtime = parseTimeString(environ["HTTP_IF_MODIFIED_SINCE"])
        if ifmodtime and ifmodtime > lastmodified:
            ifModifiedSinceFailed = True

    # If-None-Match 
    # If none of the entity tags match, then the server MAY perform the requested method as if the 
    # If-None-Match header field did not exist, but MUST also ignore any If-Modified-Since header field
    # (s) in the request. That is, if no entity tags match, then the server MUST NOT return a 304 (Not Modified) 
    # response.
    ignoreIfModifiedSince = False         
    if "HTTP_IF_NONE_MATCH" in environ and davres.supportEtag():          
        ifmatchlist = environ["HTTP_IF_NONE_MATCH"].split(",")
        for ifmatchtag in ifmatchlist:
            ifmatchtag = ifmatchtag.strip(" \"\t")
            if ifmatchtag == entitytag or ifmatchtag == "*":
                # ETag matched. If it's a GET request and we don't have an 
                # conflicting If-Modified header, we return NOT_MODIFIED
                if environ["REQUEST_METHOD"] in ("GET", "HEAD") and not ifModifiedSinceFailed:
                    raise DAVError(HTTP_NOT_MODIFIED,
                                   "If-None-Match header failed")
                raise DAVError(HTTP_PRECONDITION_FAILED,
                               "If-None-Match header condition failed")
        ignoreIfModifiedSince = True

    if "HTTP_IF_UNMODIFIED_SINCE" in environ and davres.supportModified(): 
        ifunmodtime = parseTimeString(environ["HTTP_IF_UNMODIFIED_SINCE"])
        if ifunmodtime and ifunmodtime <= lastmodified:
            raise DAVError(HTTP_PRECONDITION_FAILED,
                           "If-Unmodified-Since header condition failed")

    if ifModifiedSinceFailed and not ignoreIfModifiedSince:
        raise DAVError(HTTP_NOT_MODIFIED,
                       "If-Modified-Since header condition failed")

    return




reIfSeparator = re.compile(r'(\<([^>]+)\>)|(\(([^\)]+)\))')
reIfHeader = re.compile(r'\<([^>]+)\>([^<]+)')
reIfTagList = re.compile(r'\(([^)]+)\)')
reIfTagListContents = re.compile(r'(\S+)')


def parseIfHeaderDict(environ):
    """Parse HTTP_IF header into a dictionary and lists, and cache the result.
    
    @see http://www.webdav.org/specs/rfc4918.html#HEADER_If
    """
    if "wsgidav.conditions.if" in environ:
        return

    if not "HTTP_IF" in environ:
        environ["wsgidav.conditions.if"] = None
        environ["wsgidav.ifLockTokenList"] = []
        return
    
    iftext = environ["HTTP_IF"].strip()
    if not iftext.startswith("<"):
        iftext = "<*>" + iftext   

    ifDict = dict([])
    ifLockList = []
    
    resource1 = "*"
    for (tmpURLVar, URLVar, _tmpContentVar, contentVar) in reIfSeparator.findall(iftext):
        if tmpURLVar != "":
            resource1 = URLVar         
        else:
            listTagContents = []
            testflag = True
            for listitem in reIfTagListContents.findall(contentVar):            
                if listitem.upper() != "NOT":
                    if listitem.startswith("["):
                        listTagContents.append((testflag,"entity",listitem.strip('\"[]')))   
                    else:
                        listTagContents.append((testflag,"locktoken",listitem.strip("<>")))            
                        ifLockList.append(listitem.strip("<>"))
                testflag = listitem.upper() != "NOT"

            if resource1 in ifDict:
                listTag = ifDict[resource1]
            else:
                listTag = []
                ifDict[resource1] = listTag
            listTag.append(listTagContents)

    environ["wsgidav.conditions.if"] = ifDict
    environ["wsgidav.ifLockTokenList"] = ifLockList
    debug("if", "parseIfHeaderDict", ifDict)
    return


def testIfHeaderDict(davres, dictIf, fullurl, locktokenlist, entitytag):
    debug("if", "testIfHeaderDict(%s, %s, %s)" % (fullurl, locktokenlist, entitytag),
          dictIf)

    if fullurl in dictIf:
        listTest = dictIf[fullurl]
    elif "*" in dictIf:
        listTest = dictIf["*"]
    else:
        return True   

#    supportEntityTag = dav.isInfoTypeSupported(path, "etag")
    supportEntityTag = davres.supportEtag()
    for listTestConds in listTest:
        matchfailed = False

        for (testflag, checkstyle, checkvalue) in listTestConds:
            if checkstyle == "entity" and supportEntityTag:
                testresult = entitytag == checkvalue  
            elif checkstyle == "entity":
                testresult = testflag
            elif checkstyle == "locktoken":
                testresult = checkvalue in locktokenlist
            else: # unknown
                testresult = True
            checkresult = testresult == testflag
            if not checkresult:
                matchfailed = True         
                break
        if not matchfailed:
            return True
    debug("if", "  -> FAILED")
    return False

testIfHeaderDict.__test__ = False # Tell nose to ignore this function

#===============================================================================
# TEST
#===============================================================================
def testLogging():
    enable_loggers = ["test",
                      ]
    initLogging(0, enable_loggers)
    
    _baseLogger = logging.getLogger(BASE_LOGGER_NAME)
    _enabledLogger = getModuleLogger("test")  
    _disabledLogger = getModuleLogger("test2")
    
    _baseLogger.debug("_baseLogger.debug")  
    _baseLogger.info("_baseLogger.info")  
    _baseLogger.warning("_baseLogger.warning")  
    _baseLogger.error("_baseLogger.error")  
    print >>sys.stderr, ""

    _enabledLogger.debug("_enabledLogger.debug")  
    _enabledLogger.info("_enabledLogger.info")  
    _enabledLogger.warning("_enabledLogger.warning")  
    _enabledLogger.error("_enabledLogger.error")  
    print >>sys.stderr, ""
    
    _disabledLogger.debug("_disabledLogger.debug")  
    _disabledLogger.info("_disabledLogger.info")  
    _disabledLogger.warning("_disabledLogger.warning")  
    _disabledLogger.error("_disabledLogger.error")  

    
if __name__ == "__main__":
    testLogging()
    pass
<|MERGE_RESOLUTION|>--- conflicted
+++ resolved
@@ -1,1054 +1,1051 @@
-# -*- coding: iso-8859-1 -*-
-
-"""
-util
-====
-
-:Author: Martin Wendt, moogle(at)wwwendt.de 
-:Author: Ho Chun Wei, fuzzybr80(at)gmail.com (author of original PyFileServer)
-:Copyright: Lesser GNU Public License, see LICENSE file attached with package
-
-Miscellaneous support functions for WsgiDAV.
-
-See DEVELOPERS.txt_ for more information about the WsgiDAV architecture.
-
-.. _DEVELOPERS.txt: http://wiki.wsgidav-dev.googlecode.com/hg/DEVELOPERS.html  
-"""
-from pprint import pprint
-from wsgidav.dav_error import DAVError, HTTP_PRECONDITION_FAILED, HTTP_NOT_MODIFIED,\
-    HTTP_NO_CONTENT, HTTP_CREATED, getHttpStatusString, HTTP_BAD_REQUEST,\
-    HTTP_OK
-
-
-import locale
-import logging
-import re
-try:
-    from hashlib import md5
-except ImportError:
-    from md5 import md5
-import os
-import calendar
-import sys
-import time
-import stat
-from email.utils import formatdate
-
-try:
-    from cStringIO import StringIO
-except ImportError:
-    from StringIO import StringIO
-
-# Import XML support
-useLxml = False
-try:
-    from lxml import etree
-    useLxml = True
-except ImportError:
-    try:    
-        # Try xml module (Python 2.5 or later) 
-        from xml.etree import ElementTree as etree
-        print "WARNING: Could not import lxml: using xml instead (slower). Consider installing lxml from http://codespeak.net/lxml/."
-    except ImportError:
-        try:
-            # Try elementtree (http://effbot.org/zone/element-index.htm) 
-            from elementtree import ElementTree as etree
-        except ImportError:
-            print "ERROR: Could not import lxml, xml, nor elementtree. Consider installing lxml from http://codespeak.net/lxml/ or update to Python 2.5 or later."
-            raise
-
-__docformat__ = "reStructuredText"
-
-BASE_LOGGER_NAME = "wsgidav"
-_logger = logging.getLogger(BASE_LOGGER_NAME)
-
-
-#===============================================================================
-# String handling
-#===============================================================================
-
-def getRfc1123Time(secs=None):   
-    """Return <secs> in rfc 1123 date/time format (pass secs=None for current date)."""
-    # issue #20: time string must be locale independent
-#    return time.strftime("%a, %d %b %Y %H:%M:%S GMT", time.gmtime(secs))
-    return formatdate(timeval=secs, localtime=False, usegmt=True)
-
-<<<<<<< HEAD
-
-def getRfc3339Time(secs=None):   
-    """Return <secs> in RFC 3339 date/time format (pass secs=None for current date).
-    
-    RFC 3339 is a subset of ISO 8601, used for '{DAV:}creationdate'. 
-    See http://tools.ietf.org/html/rfc3339
-    """
-    return time.strftime("%Y-%m-%dT%H:%M:%SZ", time.gmtime(secs))
-=======
->>>>>>> ef5c6f97
-
-
-def getLogTime(secs=None):   
-    """Return <secs> in log time format (pass secs=None for current date)."""
-    return time.strftime("%Y-%m-%d %H:%M:%S", time.gmtime(secs))
-
-
-def parseTimeString(timestring):
-    """Return the number of seconds since the epoch, for a date/time string.
-  
-    Returns None for invalid input
-
-    The following time type strings are supported:
-
-    Sun, 06 Nov 1994 08:49:37 GMT  ; RFC 822, updated by RFC 1123
-    Sunday, 06-Nov-94 08:49:37 GMT ; RFC 850, obsoleted by RFC 1036
-    Sun Nov  6 08:49:37 1994       ; ANSI C's asctime() format  
-    """
-    result = _parsegmtime(timestring)
-    if result:
-        return calendar.timegm(result)
-    return None
-
-
-def _parsegmtime(timestring):
-    """Return a standard time tuple (see time and calendar), for a date/time string."""
-    # Sun, 06 Nov 1994 08:49:37 GMT  ; RFC 822, updated by RFC 1123
-    try:
-        return time.strptime(timestring, "%a, %d %b %Y %H:%M:%S GMT")   
-    except:
-        pass
-
-    # Sunday, 06-Nov-94 08:49:37 GMT ; RFC 850, obsoleted by RFC 1036
-    try:
-        return time.strptime(timestring, "%A %d-%b-%y %H:%M:%S GMT")
-    except:
-        pass   
-
-    # Sun Nov  6 08:49:37 1994       ; ANSI C's asctime() format  
-    try:
-        return time.strptime(timestring, "%a %b %d %H:%M:%S %Y")
-    except:
-        pass
-
-    return None
-
-
-#===============================================================================
-# Logging
-#===============================================================================
-
-def initLogging(verbose=2, enable_loggers=[]):
-    """Initialize base logger named 'wsgidav'.
-
-    The base logger is filtered by the *verbose* configuration option.
-    Log entries will have a time stamp and thread id.
-    
-    :Parameters:
-        verbose : int
-            Verbosity configuration (0..3) 
-        enable_loggers : string list
-            List of module logger names, that will be switched to DEBUG level.
-         
-    Module loggers
-    ~~~~~~~~~~~~~~
-    Module loggers (e.g 'wsgidav.lock_manager') are named loggers, that can be
-    independently switched to DEBUG mode.
-    
-    Except for verbosity, they will will inherit settings from the base logger.
-
-    They will suppress DEBUG level messages, unless they are enabled by passing 
-    their name to util.initLogging().
-
-    If enabled, module loggers will print DEBUG messages, even if verbose == 2.   
-    
-    Example initialize and use a module logger, that will generate output, 
-    if enabled (and verbose >= 2):
-        
-    .. python::
-        _logger = util.getModuleLogger(__name__)
-        [..]
-        _logger.debug("foo: '%s'" % s)
-
-    This logger would be enabled by passing its name to initLoggiong():
-    
-    .. python::
-        enable_loggers = ["lock_manager",
-                          "property_manager",
-                      ]
-        util.initLogging(2, enable_loggers)
-
-    
-    Log level matrix
-    ~~~~~~~~~~~~~~~~
-    =======  ===========  ====================== =======================
-    verbose                         Log level 
-    -------  -----------------------------------------------------------
-      n      base logger  module logger(enabled)  module logger(disabled)
-    =======  ===========  ====================== =======================
-      0        ERROR        ERROR                   ERROR
-      1        WARN         WARN                    WARN
-      2        INFO         DEBUG                   INFO
-      3        DEBUG        DEBUG                   INFO
-    =======  ===========  ====================== =======================
-    """
-
-    formatter = logging.Formatter("<%(thread)d> [%(asctime)s.%(msecs)d] %(name)s:  %(message)s",
-                                  "%H:%M:%S")
-    
-    # Define handlers
-    consoleHandler = logging.StreamHandler(sys.stderr)
-    consoleHandler.setFormatter(formatter)
-    consoleHandler.setLevel(logging.DEBUG)
-
-    # Add the handlers to the base logger
-    logger = logging.getLogger(BASE_LOGGER_NAME)
-
-    if verbose >= 3: # --debug
-        logger.setLevel(logging.DEBUG)
-    elif verbose >= 2: # --verbose
-        logger.setLevel(logging.INFO)
-    elif verbose >= 1: # standard 
-        logger.setLevel(logging.WARN)
-        consoleHandler.setLevel(logging.WARN)
-    else: # --quiet
-        logger.setLevel(logging.ERROR)
-        consoleHandler.setLevel(logging.ERROR)
-
-    # Don't call the root's handlers after our custom handlers
-    logger.propagate = False
-    
-    # Remove previous handlers
-    for hdlr in logger.handlers[:]:  # Must iterate an array copy
-        try:
-            hdlr.flush()
-            hdlr.close()
-        except:
-            pass
-        logger.removeHandler(hdlr)
-
-    logger.addHandler(consoleHandler)
-
-    if verbose >= 2:
-        for e in enable_loggers:
-            if not e.startswith(BASE_LOGGER_NAME + "."):
-                e = BASE_LOGGER_NAME + "." + e
-            l = logging.getLogger(e.strip())
-#            if verbose >= 2:
-#                log("Logger(%s).setLevel(DEBUG)" % e.strip())
-            l.setLevel(logging.DEBUG)        
-
-
-  
-def getModuleLogger(moduleName, defaultToVerbose=False):
-    """Create a module logger, that can be en/disabled by configuration.
-    
-    @see: unit.initLogging
-    """
-#    _logger.debug("getModuleLogger(%s)" % moduleName)
-    if not moduleName.startswith(BASE_LOGGER_NAME + "."):
-        moduleName = BASE_LOGGER_NAME + "." + moduleName
-#    assert not "." in moduleName, "Only pass the module name, without leading '%s.'." % BASE_LOGGER_NAME
-#    logger = logging.getLogger("%s.%s" % (BASE_LOGGER_NAME, moduleName))
-    logger = logging.getLogger(moduleName)
-    if logger.level == logging.NOTSET and not defaultToVerbose:
-        logger.setLevel(logging.INFO)  # Disable debug messages by default
-    return logger
-
-
-def log(msg, var=None):
-    """Shortcut for logging.getLogger('wsgidav').info(msg)
-
-    This message will only display, if verbose >= 2. 
-    """
-    _logger.info(msg)
-    if var and logging.INFO >= _logger.getEffectiveLevel():
-        pprint(var, sys.stderr, indent=4)
-    
-
-def debug(module, msg, var=None):
-    """Shortcut for logging.getLogger('wsgidav.MODULE').debug(msg)
-    
-    This message will only display, if the module logger was enabled and 
-    verbose >= 2.
-    If module is None, the base logger is used, so the message is only displayed
-    if verbose >= 3. 
-    """
-    if module:
-        logger = logging.getLogger(BASE_LOGGER_NAME+"."+module)
-        # Disable debug messages for module loggers by default
-        if logger.level == logging.NOTSET:
-            logger.setLevel(logging.INFO)
-    else:
-        logger = _logger
-    logger.debug(msg)
-    if var and logging.DEBUG >= logger.getEffectiveLevel():
-        pprint(var, sys.stderr, indent=4)
-
-        
-def traceCall(msg=None):
-    """Return name of calling function."""
-    if __debug__:
-        f_code = sys._getframe(2).f_code
-        if msg is None:
-            msg = ": %s"
-        else: msg = ""
-        print "%s.%s #%s%s" % (f_code.co_filename, f_code.co_name, f_code.co_lineno, msg)
-
-
-def isVerboseMode(environ):
-    if environ["wsgidav.verbose"] >= 1 and environ["REQUEST_METHOD"] in environ.get("wsgidav.debug_methods", []):
-        return True
-    return False
-
-
-#===============================================================================
-# Strings
-#===============================================================================
-
-def lstripstr(s, prefix, ignoreCase=False):
-    if ignoreCase:
-        if not s.lower().startswith(prefix.lower()):
-            return s
-    else:
-        if not s.startswith(prefix):
-            return s
-    return s[len(prefix):]
-
-     
-def saveSplit(s, sep, maxsplit):
-    """Split string, always returning n-tuple (filled with None if necessary)."""
-    tok = s.split(sep, maxsplit)
-    while len(tok) <= maxsplit:
-        tok.append(None)
-    return tok
-
-
-def splitNamespace(clarkName):
-    """Return (namespace, localname) tuple for a property name in Clark Notation.
-    
-    Namespace defaults to ''. 
-    Example:
-    '{DAV:}foo'  -> ('DAV:', 'foo')
-    'bar'  -> ('', 'bar')
-    """
-    if clarkName.startswith("{") and "}" in clarkName:
-        ns, localname = clarkName.split("}", 1)
-        return (ns[1:], localname)
-    return ("", clarkName)
-
-
-def toUnicode(s):
-    """Convert a binary string to Unicode using UTF-8 (fallback to latin-1)."""
-    if not isinstance(s, str):
-        return s
-    try:
-        u = s.decode("utf8")
-#        log("toUnicode(%r) = '%r'" % (s, u))
-    except:
-        log("toUnicode(%r) *** UTF-8 failed. Trying latin-1 " % s)
-        u = s.decode("latin-1")
-    return u
-
-
-def stringRepr(s):
-    """Return a string as hex dump."""
-    if isinstance(s, str):
-        res = "'%s': " % s
-        for b in s:
-            res += "%02x " % ord(b)
-        return res
-    return "%s" % s
-
-
-
-def byteNumberString(number, thousandsSep=True, partition=False, base1024=True, appendBytes=True):
-    """Convert bytes into human-readable representation."""
-    magsuffix = ""
-    bytesuffix = ""
-    
-    if partition:
-        magnitude = 0
-        if base1024:
-            while number >= 1024:
-                magnitude += 1
-                number = number >> 10
-        else:
-            while number >= 1000:
-                magnitude += 1
-                number /= 1000.0
-        # TODO: use "9 KB" instead of "9K Bytes"?
-        # TODO use 'kibi' for base 1024?
-        # http://en.wikipedia.org/wiki/Kibi-#IEC_standard_prefixes
-        magsuffix = ["", "K", "M", "G", "T", "P"][magnitude]
-        
-    if appendBytes: 
-        if number == 1:
-            bytesuffix = " Byte"
-        else:
-            bytesuffix = " Bytes"
-
-    if thousandsSep and (number >= 1000 or magsuffix):
-        locale.setlocale(locale.LC_ALL, "")
-        # TODO: make precision configurable
-        snum = locale.format("%d", number, thousandsSep)
-    else:
-        snum = str(number)
-
-    return "%s%s%s" % (snum, magsuffix, bytesuffix)
-    
-    
-
-#===============================================================================
-# WSGI
-#===============================================================================
-def getContentLength(environ):
-    """Return a positive CONTENT_LENGTH in a safe way (return 0 otherwise)."""
-    # TODO: http://www.wsgi.org/wsgi/WSGI_2.0
-    try:
-        return max(0, long(environ.get("CONTENT_LENGTH", 0)))
-    except ValueError:
-        return 0
-
-
-#===============================================================================
-# URLs
-#===============================================================================
-
-#def getUriRealm(uri):
-#    """Return realm, i.e. first part of URI with a leading '/'."""
-#    if uri.strip() in ("", "/"):
-#        return "/"
-#    return uri.strip("/").split("/")[0]
-
-def joinUri(uri, *segments):
-    """Append segments to URI.
-    
-    Example: joinUri("/a/b", "c", "d")
-    """
-    sub = "/".join(segments)
-    return uri.rstrip("/") + "/" + sub
-
-
-def getUriName(uri):
-    """Return local name, i.e. last segment of URI."""
-    return uri.strip("/").split("/")[-1]
-    
-
-def getUriParent(uri):
-    """Return URI of parent collection with trailing '/', or None, if URI is top-level.
-    
-    This function simply strips the last segment. It does not test, if the
-    target is a 'collection', or even exists.
-    """
-    if not uri or uri.strip() == "/":
-        return None
-    return uri.rstrip("/").rsplit("/", 1)[0] + "/"
-
-
-def isChildUri(parentUri, childUri):
-    """Return True, if childUri is a child of parentUri.
-    
-    This function accounts for the fact that '/a/b/c' and 'a/b/c/' are
-    children of '/a/b' (and also of '/a/b/').
-    Note that '/a/b/cd' is NOT a child of 'a/b/c'. 
-    """
-    return parentUri and childUri and childUri.rstrip("/").startswith(parentUri.rstrip("/")+"/")
-
-
-def isEqualOrChildUri(parentUri, childUri):
-    """Return True, if childUri is a child of parentUri or maps to the same resource.
-    
-    Similar to <util.isChildUri>_ ,  but this method also returns True, if parent
-    equals child. ('/a/b' is considered identical with '/a/b/').
-    """
-    return parentUri and childUri and (childUri.rstrip("/")+"/").startswith(parentUri.rstrip("/")+"/")
-
-
-def makeCompleteUrl(environ, localUri=None):
-    """URL reconstruction according to PEP 333.
-    @see http://www.python.org/dev/peps/pep-0333/#id33
-    """
-    url = environ["wsgi.url_scheme"]+"://"
-    
-    if environ.get("HTTP_HOST"):
-        url += environ["HTTP_HOST"]
-    else:
-        url += environ["SERVER_NAME"]
-    
-        if environ["wsgi.url_scheme"] == "https":
-            if environ["SERVER_PORT"] != "443":
-                url += ":" + environ["SERVER_PORT"]
-        else:
-            if environ["SERVER_PORT"] != "80":
-                url += ":" + environ["SERVER_PORT"]
-    
-    url += urllib.quote(environ.get("SCRIPT_NAME",""))
-
-    if localUri is None:
-        url += urllib.quote(environ.get("PATH_INFO",""))
-        if environ.get("QUERY_STRING"):
-            url += "?" + environ["QUERY_STRING"]
-    else:
-        url += localUri # TODO: quote?
-    return url
-
-
-#===============================================================================
-# XML
-#===============================================================================
-
-def stringToXML(text):
-    """Convert XML string into etree.Element."""
-    try:
-        return etree.XML(text)
-    except:
-        # TODO:
-        # litmus fails, when xml is used instead of lxml
-        # 18. propget............... FAIL (PROPFIND on `/temp/litmus/prop2': Could not read status line: connection was closed by server)
-        # text = <ns0:high-unicode xmlns:ns0="http://example.com/neon/litmus/">&#55296;&#56320;</ns0:high-unicode>
-        raise
-
-
-def xmlToString(element, encoding="UTF-8", pretty_print=False):
-    """Wrapper for etree.tostring, that takes care of unsupported pretty_print 
-    option and prepends an encoding header."""
-    assert encoding == "UTF-8" # TODO: remove this
-    if useLxml:
-        xml = etree.tostring(element, encoding=encoding, 
-                             xml_declaration=True, pretty_print=pretty_print)
-    else:
-        xml = etree.tostring(element, encoding)
-    assert xml.startswith("<?xml ") 
-    return xml
-
-
-def makeMultistatusEL():
-    """Wrapper for etree.Element, that takes care of unsupported nsmap option."""
-    if useLxml:
-        return etree.Element("{DAV:}multistatus", nsmap={"D": "DAV:"})
-    return etree.Element("{DAV:}multistatus")
-
-
-def makePropEL():
-    """Wrapper for etree.Element, that takes care of unsupported nsmap option."""
-    if useLxml:
-        return etree.Element("{DAV:}prop", nsmap={"D": "DAV:"})
-    return etree.Element("{DAV:}prop")
-
-
-def makeSubElement(parent, tag, nsmap=None):
-    """Wrapper for etree.SubElement, that takes care of unsupported nsmap option."""
-    if useLxml:
-        return etree.SubElement(parent, tag, nsmap=nsmap)
-    return etree.SubElement(parent, tag)
-
-
-def parseXmlBody(environ, allowEmpty=False):
-    """Read request body XML into an etree.Element.
-    
-    Return None, if no request body was sent.
-    Raise HTTP_BAD_REQUEST, if something else went wrong.
-    
-    TODO: this is a very relaxed interpretation: should we raise HTTP_BAD_REQUEST 
-    instead, if CONTENT_LENGTH is missing, invalid, or 0?
-    
-    RFC: For compatibility with HTTP/1.0 applications, HTTP/1.1 requests containing 
-    a message-body MUST include a valid Content-Length header field unless the 
-    server is known to be HTTP/1.1 compliant. 
-    If a request contains a message-body and a Content-Length is not given, the 
-    server SHOULD respond with 400 (bad request) if it cannot determine the 
-    length of the message, or with 411 (length required) if it wishes to insist 
-    on receiving a valid Content-Length."
-    
-    So I'd say, we should accept a missing CONTENT_LENGTH, and try to read the 
-    content anyway.
-    But WSGI doesn't guarantee to support input.read() without length(?).
-    At least it locked, when I tried it with a request that had a missing 
-    content-type and no body.
-    
-    Current approach: if CONTENT_LENGTH is
-    
-    - valid and >0:
-      read body (exactly <CONTENT_LENGTH> bytes) and parse the result.  
-    - 0: 
-      Assume empty body and return None or raise exception.
-    - invalid (negative or not a number:
-      raise HTTP_BAD_REQUEST  
-    - missing: 
-      NOT: Try to read body until end and parse the result.
-      BUT: assume '0'  
-    - empty string: 
-      WSGI allows it to be empty or absent: treated like 'missing'.  
-    """
-    # 
-    clHeader = environ.get("CONTENT_LENGTH", "").strip() 
-#    contentLength = -1 # read all of stream
-    if clHeader == "":
-        # No Content-Length given: read to end of stream 
-        # TODO: etree.parse() locks, if input is invalid?
-#        pfroot = etree.parse(environ["wsgi.input"]).getroot()
-#        requestbody = environ["wsgi.input"].read()  # TODO: read() should be called in a loop?
-        requestbody = ""
-    else:
-        try:
-            contentLength = long(clHeader)
-            if contentLength < 0:   
-                raise DAVError(HTTP_BAD_REQUEST, "Negative content-length.")
-        except ValueError:
-            raise DAVError(HTTP_BAD_REQUEST, "content-length is not numeric.")
-        
-        if contentLength == 0:
-            requestbody = ""
-        else:
-            requestbody = environ["wsgi.input"].read(contentLength)
-
-    if requestbody == "":
-        if allowEmpty:
-            return None
-        else:
-            raise DAVError(HTTP_BAD_REQUEST, "Body must not be empty.")
-    
-    try:
-        rootEL = etree.fromstring(requestbody)
-    except Exception, e:
-        raise DAVError(HTTP_BAD_REQUEST, "Invalid XML format.", srcexception=e)   
-    
-    if environ["wsgidav.verbose"] >= 1 and environ["REQUEST_METHOD"] in environ.get("wsgidav.debug_methods", []):
-        print "XML request for %s:\n%s" % (environ["REQUEST_METHOD"], etree.tostring(rootEL, pretty_print=True))
-    return rootEL
-    
-
-def elementContentAsString(element):
-    """Serialize etree.Element.
-    
-    Note: element may contain more than one child or only text (i.e. no child 
-          at all). Therefore the resulting string may raise an exception, when
-          passed back to etree.XML(). 
-    """
-    if len(element) == 0:
-        return element.text or ""  # Make sure, None is returned as '' 
-    stream = StringIO()
-    for childnode in element:
-        print >>stream, xmlToString(childnode, pretty_print=False)
-    s = stream.getvalue()
-    stream.close()
-    return s
-
-
-def sendMultiStatusResponse(environ, start_response, multistatusEL):
-    # Send response
-    start_response("207 Multistatus", [("Content-Type", "application/xml"), 
-                                       ("Date", getRfc1123Time()),
-                                       ])
-    # Hotfix for Windows XP 
-    # PROPFIND XML response is not recognized, when pretty_print = True!
-    # (Vista and others would accept this).
-    if __debug__: 
-        xml = xmlToString(multistatusEL, pretty_print=True) 
-        log(xml)
-    pretty_print = False
-    return [#"<?xml version='1.0' encoding='UTF-8' ?>",
-            xmlToString(multistatusEL, pretty_print=pretty_print) ]
-        
-            
-def sendSimpleResponse(environ, start_response, status):
-    """Start a WSGI response for a DAVError or status code.""" 
-    s = getHttpStatusString(status)
-    if status in (HTTP_CREATED, HTTP_NO_CONTENT):
-        # See paste.lint: these code don't have content
-        start_response(s, [("Content-Length", "0"),
-                           ("Date", getRfc1123Time()),
-                           ])
-        return [ "" ]
-    assert status == HTTP_OK or isinstance(status, DAVError)
-    html = status.getHtmlResponse()
-    if __debug__: 
-        log(html)
-    start_response(s, [("Content-Type", "text/html"),
-                       ("Content-Length", str(len(html))),
-                       ("Date", getRfc1123Time()),
-                       ])
-    return [ html ]
-    
-    
-    
-def addPropertyResponse(multistatusEL, href, propList):
-    """Append <response> element to <multistatus> element.
-
-    <prop> node depends on the value type: 
-      - str or unicode: add element with this content
-      - None: add an empty element
-      - etree.Element: add XML element as child 
-      - DAVError: add an empty element to an own <propstatus> for this status code
-    
-    @param multistatusEL: etree.Element
-    @param href: global URL of the resource, e.g. 'http://server:port/path'.
-    @param propList: list of 2-tuples (name, value) 
-    """
-    # Split propList by status code and build a unique list of namespaces
-    nsCount = 1
-    nsDict = {}
-    nsMap = {}
-    propDict = {}
-    
-    for name, value in propList:
-        status = "200 OK"
-        if isinstance(value, DAVError):
-            status = getHttpStatusString(value)
-            # Always generate *empty* elements for props with error status
-            value = None
-
-        # Collect namespaces, so we can declare them in the <response> for 
-        # compacter output
-        ns, _ = splitNamespace(name)
-        if ns!="DAV:" and not ns in nsDict and ns != "":
-            nsDict[ns] = True
-            nsMap["NS%s" % nsCount] = ns
-            nsCount += 1
-
-        propDict.setdefault(status, []).append( (name, value) )
-
-    # <response>
-#    responseEL = etree.SubElement(multistatusEL, "{DAV:}response", 
-#                            nsmap=nsMap) 
-    responseEL = makeSubElement(multistatusEL, "{DAV:}response", 
-                                nsmap=nsMap) 
-    
-#    log("href value:%s" % (stringRepr(href)))
-#    etree.SubElement(responseEL, "{DAV:}href").text = toUnicode(href)
-    etree.SubElement(responseEL, "{DAV:}href").text = href
-#    etree.SubElement(responseEL, "{DAV:}href").text = urllib.quote(href, safe="/" + "!*'()," + "$-_|.")
-    
-    
-    # One <propstat> per status code
-    for status in propDict:
-        propstatEL = etree.SubElement(responseEL, "{DAV:}propstat")
-        # List of <prop>
-        propEL = etree.SubElement(propstatEL, "{DAV:}prop")
-        for name, value in propDict[status]:
-            if value is None:
-                etree.SubElement(propEL, name)
-            elif isinstance(value, etree._Element):
-                propEL.append(value)
-            else:
-                # value must be string or unicode
-#                log("%s value:%s" % (name, stringRepr(value)))
-#                etree.SubElement(propEL, name).text = value
-                etree.SubElement(propEL, name).text = toUnicode(value)
-        # <status>
-        etree.SubElement(propstatEL, "{DAV:}status").text = "HTTP/1.1 %s" % status
-    
-    
-#===============================================================================
-# ETags
-#===============================================================================
-def getETag(filePath):
-    """Return a strong Entity Tag for a (file)path.
-    
-    http://www.webdav.org/specs/rfc4918.html#etag
-    
-    Returns the following as entity tags::
-    
-        Non-file - md5(pathname)
-        Win32 - md5(pathname)-lastmodifiedtime-filesize
-        Others - inode-lastmodifiedtime-filesize
-    """
-    # (At least on Vista) os.path.exists returns False, if a file name contains 
-    # special characters, even if it is correctly UTF-8 encoded.
-    # So we convert to unicode. On the other hand, md5() needs a byte string.
-    if isinstance(filePath, unicode):
-        unicodeFilePath = filePath
-        filePath = filePath.encode("utf8")
-    else:
-        unicodeFilePath = toUnicode(filePath)
-        
-    if not os.path.isfile(unicodeFilePath):
-        return md5(filePath).hexdigest()   
-    if sys.platform == "win32":
-        statresults = os.stat(unicodeFilePath)
-        return md5(filePath).hexdigest() + "-" + str(statresults[stat.ST_MTIME]) + "-" + str(statresults[stat.ST_SIZE])
-    else:
-        statresults = os.stat(unicodeFilePath)
-        return str(statresults[stat.ST_INO]) + "-" + str(statresults[stat.ST_MTIME]) + "-" + str(statresults[stat.ST_SIZE])
-
-
-#===============================================================================
-# Ranges     
-#===============================================================================
-
-# Range Specifiers
-reByteRangeSpecifier = re.compile("(([0-9]+)\-([0-9]*))")
-reSuffixByteRangeSpecifier = re.compile("(\-([0-9]+))")
-
-def obtainContentRanges(rangetext, filesize):
-    """
-   returns tuple (list, value)
-
-   list
-       content ranges as values to their parsed components in the tuple
-       (seek_position/abs position of first byte, abs position of last byte, num_of_bytes_to_read)
-   value
-       total length for Content-Length
-   """
-    listReturn = []
-    seqRanges = rangetext.split(",")
-    for subrange in seqRanges:
-        matched = False
-        if not matched:
-            mObj = reByteRangeSpecifier.search(subrange)
-            if mObj:
-#                print mObj.group(0), mObj.group(1), mObj.group(2), mObj.group(3)  
-                firstpos = long(mObj.group(2))
-                if mObj.group(3) == "":
-                    lastpos = filesize - 1
-                else:
-                    lastpos = long(mObj.group(3))
-                if firstpos <= lastpos and firstpos < filesize:
-                    if lastpos >= filesize:
-                        lastpos = filesize - 1
-                    listReturn.append( (firstpos , lastpos) )
-                    matched = True
-        if not matched:      
-            mObj = reSuffixByteRangeSpecifier.search(subrange)
-            if mObj:
-                firstpos = filesize - long(mObj.group(2))
-                if firstpos < 0:
-                    firstpos = 0
-                lastpos = filesize - 1
-                listReturn.append( (firstpos , lastpos) )
-
-                matched = True
-
-    # consolidate ranges
-    listReturn.sort()
-    listReturn2 = []
-    totallength = 0
-    while(len(listReturn) > 0):
-        (rfirstpos, rlastpos) = listReturn.pop()
-        counter = len(listReturn)
-        while counter > 0:
-            (nfirstpos, nlastpos) = listReturn[counter-1]
-            if nlastpos < rfirstpos - 1 or nfirstpos > nlastpos + 1:
-                pass
-            else: 
-                rfirstpos = min(rfirstpos, nfirstpos)
-                rlastpos = max(rlastpos, nlastpos)
-                del listReturn[counter-1]
-            counter = counter - 1
-        listReturn2.append((rfirstpos,rlastpos,rlastpos - rfirstpos + 1 ))            
-        totallength = totallength + rlastpos - rfirstpos + 1
-
-    return (listReturn2, totallength)
-
-
-#===============================================================================
-# If Headers
-#===============================================================================
-
-def evaluateHTTPConditionals(davres, lastmodified, entitytag, environ):
-    """Handle 'If-...:' headers (but not 'If:' header).
-    
-    If-Match     
-        @see: http://www.w3.org/Protocols/rfc2616/rfc2616-sec14.html#sec14.24
-        Only perform the action if the client supplied entity matches the 
-        same entity on the server. This is mainly for methods like 
-        PUT to only update a resource if it has not been modified since the 
-        user last updated it.     
-        If-Match: "737060cd8c284d8af7ad3082f209582d"
-    If-Modified-Since     
-        @see: http://www.w3.org/Protocols/rfc2616/rfc2616-sec14.html#sec14.25
-        Allows a 304 Not Modified to be returned if content is unchanged     
-        If-Modified-Since: Sat, 29 Oct 1994 19:43:31 GMT
-    If-None-Match     
-        @see: http://www.w3.org/Protocols/rfc2616/rfc2616-sec14.html#sec14.26
-        Allows a 304 Not Modified to be returned if content is unchanged, 
-        see HTTP ETag     
-        If-None-Match: "737060cd8c284d8af7ad3082f209582d"
-    If-Unmodified-Since     
-        @see: http://www.w3.org/Protocols/rfc2616/rfc2616-sec14.html#sec14.28
-        Only send the response if the entity has not been modified since a 
-        specific time.
-    """
-    if not davres:
-        return
-    ## Conditions
-
-    # An HTTP/1.1 origin server, upon receiving a conditional request that includes both a Last-Modified date
-    # (e.g., in an If-Modified-Since or If-Unmodified-Since header field) and one or more entity tags (e.g., 
-    # in an If-Match, If-None-Match, or If-Range header field) as cache validators, MUST NOT return a response 
-    # status of 304 (Not Modified) unless doing so is consistent with all of the conditional header fields in 
-    # the request.
-    
-    if "HTTP_IF_MATCH" in environ and davres.supportEtag(): 
-        ifmatchlist = environ["HTTP_IF_MATCH"].split(",")
-        for ifmatchtag in ifmatchlist:
-            ifmatchtag = ifmatchtag.strip(" \"\t")
-            if ifmatchtag == entitytag or ifmatchtag == "*":
-                break   
-            raise DAVError(HTTP_PRECONDITION_FAILED,
-                           "If-Match header condition failed")
-
-    # TODO: after the refactoring
-    ifModifiedSinceFailed = False
-    if "HTTP_IF_MODIFIED_SINCE" in environ and davres.supportModified(): 
-        ifmodtime = parseTimeString(environ["HTTP_IF_MODIFIED_SINCE"])
-        if ifmodtime and ifmodtime > lastmodified:
-            ifModifiedSinceFailed = True
-
-    # If-None-Match 
-    # If none of the entity tags match, then the server MAY perform the requested method as if the 
-    # If-None-Match header field did not exist, but MUST also ignore any If-Modified-Since header field
-    # (s) in the request. That is, if no entity tags match, then the server MUST NOT return a 304 (Not Modified) 
-    # response.
-    ignoreIfModifiedSince = False         
-    if "HTTP_IF_NONE_MATCH" in environ and davres.supportEtag():          
-        ifmatchlist = environ["HTTP_IF_NONE_MATCH"].split(",")
-        for ifmatchtag in ifmatchlist:
-            ifmatchtag = ifmatchtag.strip(" \"\t")
-            if ifmatchtag == entitytag or ifmatchtag == "*":
-                # ETag matched. If it's a GET request and we don't have an 
-                # conflicting If-Modified header, we return NOT_MODIFIED
-                if environ["REQUEST_METHOD"] in ("GET", "HEAD") and not ifModifiedSinceFailed:
-                    raise DAVError(HTTP_NOT_MODIFIED,
-                                   "If-None-Match header failed")
-                raise DAVError(HTTP_PRECONDITION_FAILED,
-                               "If-None-Match header condition failed")
-        ignoreIfModifiedSince = True
-
-    if "HTTP_IF_UNMODIFIED_SINCE" in environ and davres.supportModified(): 
-        ifunmodtime = parseTimeString(environ["HTTP_IF_UNMODIFIED_SINCE"])
-        if ifunmodtime and ifunmodtime <= lastmodified:
-            raise DAVError(HTTP_PRECONDITION_FAILED,
-                           "If-Unmodified-Since header condition failed")
-
-    if ifModifiedSinceFailed and not ignoreIfModifiedSince:
-        raise DAVError(HTTP_NOT_MODIFIED,
-                       "If-Modified-Since header condition failed")
-
-    return
-
-
-
-
-reIfSeparator = re.compile(r'(\<([^>]+)\>)|(\(([^\)]+)\))')
-reIfHeader = re.compile(r'\<([^>]+)\>([^<]+)')
-reIfTagList = re.compile(r'\(([^)]+)\)')
-reIfTagListContents = re.compile(r'(\S+)')
-
-
-def parseIfHeaderDict(environ):
-    """Parse HTTP_IF header into a dictionary and lists, and cache the result.
-    
-    @see http://www.webdav.org/specs/rfc4918.html#HEADER_If
-    """
-    if "wsgidav.conditions.if" in environ:
-        return
-
-    if not "HTTP_IF" in environ:
-        environ["wsgidav.conditions.if"] = None
-        environ["wsgidav.ifLockTokenList"] = []
-        return
-    
-    iftext = environ["HTTP_IF"].strip()
-    if not iftext.startswith("<"):
-        iftext = "<*>" + iftext   
-
-    ifDict = dict([])
-    ifLockList = []
-    
-    resource1 = "*"
-    for (tmpURLVar, URLVar, _tmpContentVar, contentVar) in reIfSeparator.findall(iftext):
-        if tmpURLVar != "":
-            resource1 = URLVar         
-        else:
-            listTagContents = []
-            testflag = True
-            for listitem in reIfTagListContents.findall(contentVar):            
-                if listitem.upper() != "NOT":
-                    if listitem.startswith("["):
-                        listTagContents.append((testflag,"entity",listitem.strip('\"[]')))   
-                    else:
-                        listTagContents.append((testflag,"locktoken",listitem.strip("<>")))            
-                        ifLockList.append(listitem.strip("<>"))
-                testflag = listitem.upper() != "NOT"
-
-            if resource1 in ifDict:
-                listTag = ifDict[resource1]
-            else:
-                listTag = []
-                ifDict[resource1] = listTag
-            listTag.append(listTagContents)
-
-    environ["wsgidav.conditions.if"] = ifDict
-    environ["wsgidav.ifLockTokenList"] = ifLockList
-    debug("if", "parseIfHeaderDict", ifDict)
-    return
-
-
-def testIfHeaderDict(davres, dictIf, fullurl, locktokenlist, entitytag):
-    debug("if", "testIfHeaderDict(%s, %s, %s)" % (fullurl, locktokenlist, entitytag),
-          dictIf)
-
-    if fullurl in dictIf:
-        listTest = dictIf[fullurl]
-    elif "*" in dictIf:
-        listTest = dictIf["*"]
-    else:
-        return True   
-
-#    supportEntityTag = dav.isInfoTypeSupported(path, "etag")
-    supportEntityTag = davres.supportEtag()
-    for listTestConds in listTest:
-        matchfailed = False
-
-        for (testflag, checkstyle, checkvalue) in listTestConds:
-            if checkstyle == "entity" and supportEntityTag:
-                testresult = entitytag == checkvalue  
-            elif checkstyle == "entity":
-                testresult = testflag
-            elif checkstyle == "locktoken":
-                testresult = checkvalue in locktokenlist
-            else: # unknown
-                testresult = True
-            checkresult = testresult == testflag
-            if not checkresult:
-                matchfailed = True         
-                break
-        if not matchfailed:
-            return True
-    debug("if", "  -> FAILED")
-    return False
-
-testIfHeaderDict.__test__ = False # Tell nose to ignore this function
-
-#===============================================================================
-# TEST
-#===============================================================================
-def testLogging():
-    enable_loggers = ["test",
-                      ]
-    initLogging(0, enable_loggers)
-    
-    _baseLogger = logging.getLogger(BASE_LOGGER_NAME)
-    _enabledLogger = getModuleLogger("test")  
-    _disabledLogger = getModuleLogger("test2")
-    
-    _baseLogger.debug("_baseLogger.debug")  
-    _baseLogger.info("_baseLogger.info")  
-    _baseLogger.warning("_baseLogger.warning")  
-    _baseLogger.error("_baseLogger.error")  
-    print >>sys.stderr, ""
-
-    _enabledLogger.debug("_enabledLogger.debug")  
-    _enabledLogger.info("_enabledLogger.info")  
-    _enabledLogger.warning("_enabledLogger.warning")  
-    _enabledLogger.error("_enabledLogger.error")  
-    print >>sys.stderr, ""
-    
-    _disabledLogger.debug("_disabledLogger.debug")  
-    _disabledLogger.info("_disabledLogger.info")  
-    _disabledLogger.warning("_disabledLogger.warning")  
-    _disabledLogger.error("_disabledLogger.error")  
-
-    
-if __name__ == "__main__":
-    testLogging()
-    pass
+# -*- coding: iso-8859-1 -*-
+
+"""
+util
+====
+
+:Author: Martin Wendt, moogle(at)wwwendt.de 
+:Author: Ho Chun Wei, fuzzybr80(at)gmail.com (author of original PyFileServer)
+:Copyright: Lesser GNU Public License, see LICENSE file attached with package
+
+Miscellaneous support functions for WsgiDAV.
+
+See DEVELOPERS.txt_ for more information about the WsgiDAV architecture.
+
+.. _DEVELOPERS.txt: http://wiki.wsgidav-dev.googlecode.com/hg/DEVELOPERS.html  
+"""
+from pprint import pprint
+from wsgidav.dav_error import DAVError, HTTP_PRECONDITION_FAILED, HTTP_NOT_MODIFIED,\
+    HTTP_NO_CONTENT, HTTP_CREATED, getHttpStatusString, HTTP_BAD_REQUEST,\
+    HTTP_OK
+
+
+import locale
+import logging
+import re
+try:
+    from hashlib import md5
+except ImportError:
+    from md5 import md5
+import os
+import calendar
+import sys
+import time
+import stat
+from email.utils import formatdate
+
+try:
+    from cStringIO import StringIO
+except ImportError:
+    from StringIO import StringIO
+
+# Import XML support
+useLxml = False
+try:
+    from lxml import etree
+    useLxml = True
+except ImportError:
+    try:    
+        # Try xml module (Python 2.5 or later) 
+        from xml.etree import ElementTree as etree
+        print "WARNING: Could not import lxml: using xml instead (slower). Consider installing lxml from http://codespeak.net/lxml/."
+    except ImportError:
+        try:
+            # Try elementtree (http://effbot.org/zone/element-index.htm) 
+            from elementtree import ElementTree as etree
+        except ImportError:
+            print "ERROR: Could not import lxml, xml, nor elementtree. Consider installing lxml from http://codespeak.net/lxml/ or update to Python 2.5 or later."
+            raise
+
+__docformat__ = "reStructuredText"
+
+BASE_LOGGER_NAME = "wsgidav"
+_logger = logging.getLogger(BASE_LOGGER_NAME)
+
+
+#===============================================================================
+# String handling
+#===============================================================================
+
+def getRfc1123Time(secs=None):   
+    """Return <secs> in rfc 1123 date/time format (pass secs=None for current date)."""
+    # issue #20: time string must be locale independent
+#    return time.strftime("%a, %d %b %Y %H:%M:%S GMT", time.gmtime(secs))
+    return formatdate(timeval=secs, localtime=False, usegmt=True)
+
+
+def getRfc3339Time(secs=None):   
+    """Return <secs> in RFC 3339 date/time format (pass secs=None for current date).
+    
+    RFC 3339 is a subset of ISO 8601, used for '{DAV:}creationdate'. 
+    See http://tools.ietf.org/html/rfc3339
+    """
+    return time.strftime("%Y-%m-%dT%H:%M:%SZ", time.gmtime(secs))
+
+
+def getLogTime(secs=None):   
+    """Return <secs> in log time format (pass secs=None for current date)."""
+    return time.strftime("%Y-%m-%d %H:%M:%S", time.gmtime(secs))
+
+
+def parseTimeString(timestring):
+    """Return the number of seconds since the epoch, for a date/time string.
+  
+    Returns None for invalid input
+
+    The following time type strings are supported:
+
+    Sun, 06 Nov 1994 08:49:37 GMT  ; RFC 822, updated by RFC 1123
+    Sunday, 06-Nov-94 08:49:37 GMT ; RFC 850, obsoleted by RFC 1036
+    Sun Nov  6 08:49:37 1994       ; ANSI C's asctime() format  
+    """
+    result = _parsegmtime(timestring)
+    if result:
+        return calendar.timegm(result)
+    return None
+
+
+def _parsegmtime(timestring):
+    """Return a standard time tuple (see time and calendar), for a date/time string."""
+    # Sun, 06 Nov 1994 08:49:37 GMT  ; RFC 822, updated by RFC 1123
+    try:
+        return time.strptime(timestring, "%a, %d %b %Y %H:%M:%S GMT")   
+    except:
+        pass
+
+    # Sunday, 06-Nov-94 08:49:37 GMT ; RFC 850, obsoleted by RFC 1036
+    try:
+        return time.strptime(timestring, "%A %d-%b-%y %H:%M:%S GMT")
+    except:
+        pass   
+
+    # Sun Nov  6 08:49:37 1994       ; ANSI C's asctime() format  
+    try:
+        return time.strptime(timestring, "%a %b %d %H:%M:%S %Y")
+    except:
+        pass
+
+    return None
+
+
+#===============================================================================
+# Logging
+#===============================================================================
+
+def initLogging(verbose=2, enable_loggers=[]):
+    """Initialize base logger named 'wsgidav'.
+
+    The base logger is filtered by the *verbose* configuration option.
+    Log entries will have a time stamp and thread id.
+    
+    :Parameters:
+        verbose : int
+            Verbosity configuration (0..3) 
+        enable_loggers : string list
+            List of module logger names, that will be switched to DEBUG level.
+         
+    Module loggers
+    ~~~~~~~~~~~~~~
+    Module loggers (e.g 'wsgidav.lock_manager') are named loggers, that can be
+    independently switched to DEBUG mode.
+    
+    Except for verbosity, they will will inherit settings from the base logger.
+
+    They will suppress DEBUG level messages, unless they are enabled by passing 
+    their name to util.initLogging().
+
+    If enabled, module loggers will print DEBUG messages, even if verbose == 2.   
+    
+    Example initialize and use a module logger, that will generate output, 
+    if enabled (and verbose >= 2):
+        
+    .. python::
+        _logger = util.getModuleLogger(__name__)
+        [..]
+        _logger.debug("foo: '%s'" % s)
+
+    This logger would be enabled by passing its name to initLoggiong():
+    
+    .. python::
+        enable_loggers = ["lock_manager",
+                          "property_manager",
+                      ]
+        util.initLogging(2, enable_loggers)
+
+    
+    Log level matrix
+    ~~~~~~~~~~~~~~~~
+    =======  ===========  ====================== =======================
+    verbose                         Log level 
+    -------  -----------------------------------------------------------
+      n      base logger  module logger(enabled)  module logger(disabled)
+    =======  ===========  ====================== =======================
+      0        ERROR        ERROR                   ERROR
+      1        WARN         WARN                    WARN
+      2        INFO         DEBUG                   INFO
+      3        DEBUG        DEBUG                   INFO
+    =======  ===========  ====================== =======================
+    """
+
+    formatter = logging.Formatter("<%(thread)d> [%(asctime)s.%(msecs)d] %(name)s:  %(message)s",
+                                  "%H:%M:%S")
+    
+    # Define handlers
+    consoleHandler = logging.StreamHandler(sys.stderr)
+    consoleHandler.setFormatter(formatter)
+    consoleHandler.setLevel(logging.DEBUG)
+
+    # Add the handlers to the base logger
+    logger = logging.getLogger(BASE_LOGGER_NAME)
+
+    if verbose >= 3: # --debug
+        logger.setLevel(logging.DEBUG)
+    elif verbose >= 2: # --verbose
+        logger.setLevel(logging.INFO)
+    elif verbose >= 1: # standard 
+        logger.setLevel(logging.WARN)
+        consoleHandler.setLevel(logging.WARN)
+    else: # --quiet
+        logger.setLevel(logging.ERROR)
+        consoleHandler.setLevel(logging.ERROR)
+
+    # Don't call the root's handlers after our custom handlers
+    logger.propagate = False
+    
+    # Remove previous handlers
+    for hdlr in logger.handlers[:]:  # Must iterate an array copy
+        try:
+            hdlr.flush()
+            hdlr.close()
+        except:
+            pass
+        logger.removeHandler(hdlr)
+
+    logger.addHandler(consoleHandler)
+
+    if verbose >= 2:
+        for e in enable_loggers:
+            if not e.startswith(BASE_LOGGER_NAME + "."):
+                e = BASE_LOGGER_NAME + "." + e
+            l = logging.getLogger(e.strip())
+#            if verbose >= 2:
+#                log("Logger(%s).setLevel(DEBUG)" % e.strip())
+            l.setLevel(logging.DEBUG)        
+
+
+  
+def getModuleLogger(moduleName, defaultToVerbose=False):
+    """Create a module logger, that can be en/disabled by configuration.
+    
+    @see: unit.initLogging
+    """
+#    _logger.debug("getModuleLogger(%s)" % moduleName)
+    if not moduleName.startswith(BASE_LOGGER_NAME + "."):
+        moduleName = BASE_LOGGER_NAME + "." + moduleName
+#    assert not "." in moduleName, "Only pass the module name, without leading '%s.'." % BASE_LOGGER_NAME
+#    logger = logging.getLogger("%s.%s" % (BASE_LOGGER_NAME, moduleName))
+    logger = logging.getLogger(moduleName)
+    if logger.level == logging.NOTSET and not defaultToVerbose:
+        logger.setLevel(logging.INFO)  # Disable debug messages by default
+    return logger
+
+
+def log(msg, var=None):
+    """Shortcut for logging.getLogger('wsgidav').info(msg)
+
+    This message will only display, if verbose >= 2. 
+    """
+    _logger.info(msg)
+    if var and logging.INFO >= _logger.getEffectiveLevel():
+        pprint(var, sys.stderr, indent=4)
+    
+
+def debug(module, msg, var=None):
+    """Shortcut for logging.getLogger('wsgidav.MODULE').debug(msg)
+    
+    This message will only display, if the module logger was enabled and 
+    verbose >= 2.
+    If module is None, the base logger is used, so the message is only displayed
+    if verbose >= 3. 
+    """
+    if module:
+        logger = logging.getLogger(BASE_LOGGER_NAME+"."+module)
+        # Disable debug messages for module loggers by default
+        if logger.level == logging.NOTSET:
+            logger.setLevel(logging.INFO)
+    else:
+        logger = _logger
+    logger.debug(msg)
+    if var and logging.DEBUG >= logger.getEffectiveLevel():
+        pprint(var, sys.stderr, indent=4)
+
+        
+def traceCall(msg=None):
+    """Return name of calling function."""
+    if __debug__:
+        f_code = sys._getframe(2).f_code
+        if msg is None:
+            msg = ": %s"
+        else: msg = ""
+        print "%s.%s #%s%s" % (f_code.co_filename, f_code.co_name, f_code.co_lineno, msg)
+
+
+def isVerboseMode(environ):
+    if environ["wsgidav.verbose"] >= 1 and environ["REQUEST_METHOD"] in environ.get("wsgidav.debug_methods", []):
+        return True
+    return False
+
+
+#===============================================================================
+# Strings
+#===============================================================================
+
+def lstripstr(s, prefix, ignoreCase=False):
+    if ignoreCase:
+        if not s.lower().startswith(prefix.lower()):
+            return s
+    else:
+        if not s.startswith(prefix):
+            return s
+    return s[len(prefix):]
+
+     
+def saveSplit(s, sep, maxsplit):
+    """Split string, always returning n-tuple (filled with None if necessary)."""
+    tok = s.split(sep, maxsplit)
+    while len(tok) <= maxsplit:
+        tok.append(None)
+    return tok
+
+
+def splitNamespace(clarkName):
+    """Return (namespace, localname) tuple for a property name in Clark Notation.
+    
+    Namespace defaults to ''. 
+    Example:
+    '{DAV:}foo'  -> ('DAV:', 'foo')
+    'bar'  -> ('', 'bar')
+    """
+    if clarkName.startswith("{") and "}" in clarkName:
+        ns, localname = clarkName.split("}", 1)
+        return (ns[1:], localname)
+    return ("", clarkName)
+
+
+def toUnicode(s):
+    """Convert a binary string to Unicode using UTF-8 (fallback to latin-1)."""
+    if not isinstance(s, str):
+        return s
+    try:
+        u = s.decode("utf8")
+#        log("toUnicode(%r) = '%r'" % (s, u))
+    except:
+        log("toUnicode(%r) *** UTF-8 failed. Trying latin-1 " % s)
+        u = s.decode("latin-1")
+    return u
+
+
+def stringRepr(s):
+    """Return a string as hex dump."""
+    if isinstance(s, str):
+        res = "'%s': " % s
+        for b in s:
+            res += "%02x " % ord(b)
+        return res
+    return "%s" % s
+
+
+
+def byteNumberString(number, thousandsSep=True, partition=False, base1024=True, appendBytes=True):
+    """Convert bytes into human-readable representation."""
+    magsuffix = ""
+    bytesuffix = ""
+    
+    if partition:
+        magnitude = 0
+        if base1024:
+            while number >= 1024:
+                magnitude += 1
+                number = number >> 10
+        else:
+            while number >= 1000:
+                magnitude += 1
+                number /= 1000.0
+        # TODO: use "9 KB" instead of "9K Bytes"?
+        # TODO use 'kibi' for base 1024?
+        # http://en.wikipedia.org/wiki/Kibi-#IEC_standard_prefixes
+        magsuffix = ["", "K", "M", "G", "T", "P"][magnitude]
+        
+    if appendBytes: 
+        if number == 1:
+            bytesuffix = " Byte"
+        else:
+            bytesuffix = " Bytes"
+
+    if thousandsSep and (number >= 1000 or magsuffix):
+        locale.setlocale(locale.LC_ALL, "")
+        # TODO: make precision configurable
+        snum = locale.format("%d", number, thousandsSep)
+    else:
+        snum = str(number)
+
+    return "%s%s%s" % (snum, magsuffix, bytesuffix)
+    
+    
+
+#===============================================================================
+# WSGI
+#===============================================================================
+def getContentLength(environ):
+    """Return a positive CONTENT_LENGTH in a safe way (return 0 otherwise)."""
+    # TODO: http://www.wsgi.org/wsgi/WSGI_2.0
+    try:
+        return max(0, long(environ.get("CONTENT_LENGTH", 0)))
+    except ValueError:
+        return 0
+
+
+#===============================================================================
+# URLs
+#===============================================================================
+
+#def getUriRealm(uri):
+#    """Return realm, i.e. first part of URI with a leading '/'."""
+#    if uri.strip() in ("", "/"):
+#        return "/"
+#    return uri.strip("/").split("/")[0]
+
+def joinUri(uri, *segments):
+    """Append segments to URI.
+    
+    Example: joinUri("/a/b", "c", "d")
+    """
+    sub = "/".join(segments)
+    return uri.rstrip("/") + "/" + sub
+
+
+def getUriName(uri):
+    """Return local name, i.e. last segment of URI."""
+    return uri.strip("/").split("/")[-1]
+    
+
+def getUriParent(uri):
+    """Return URI of parent collection with trailing '/', or None, if URI is top-level.
+    
+    This function simply strips the last segment. It does not test, if the
+    target is a 'collection', or even exists.
+    """
+    if not uri or uri.strip() == "/":
+        return None
+    return uri.rstrip("/").rsplit("/", 1)[0] + "/"
+
+
+def isChildUri(parentUri, childUri):
+    """Return True, if childUri is a child of parentUri.
+    
+    This function accounts for the fact that '/a/b/c' and 'a/b/c/' are
+    children of '/a/b' (and also of '/a/b/').
+    Note that '/a/b/cd' is NOT a child of 'a/b/c'. 
+    """
+    return parentUri and childUri and childUri.rstrip("/").startswith(parentUri.rstrip("/")+"/")
+
+
+def isEqualOrChildUri(parentUri, childUri):
+    """Return True, if childUri is a child of parentUri or maps to the same resource.
+    
+    Similar to <util.isChildUri>_ ,  but this method also returns True, if parent
+    equals child. ('/a/b' is considered identical with '/a/b/').
+    """
+    return parentUri and childUri and (childUri.rstrip("/")+"/").startswith(parentUri.rstrip("/")+"/")
+
+
+def makeCompleteUrl(environ, localUri=None):
+    """URL reconstruction according to PEP 333.
+    @see http://www.python.org/dev/peps/pep-0333/#id33
+    """
+    url = environ["wsgi.url_scheme"]+"://"
+    
+    if environ.get("HTTP_HOST"):
+        url += environ["HTTP_HOST"]
+    else:
+        url += environ["SERVER_NAME"]
+    
+        if environ["wsgi.url_scheme"] == "https":
+            if environ["SERVER_PORT"] != "443":
+                url += ":" + environ["SERVER_PORT"]
+        else:
+            if environ["SERVER_PORT"] != "80":
+                url += ":" + environ["SERVER_PORT"]
+    
+    url += urllib.quote(environ.get("SCRIPT_NAME",""))
+
+    if localUri is None:
+        url += urllib.quote(environ.get("PATH_INFO",""))
+        if environ.get("QUERY_STRING"):
+            url += "?" + environ["QUERY_STRING"]
+    else:
+        url += localUri # TODO: quote?
+    return url
+
+
+#===============================================================================
+# XML
+#===============================================================================
+
+def stringToXML(text):
+    """Convert XML string into etree.Element."""
+    try:
+        return etree.XML(text)
+    except:
+        # TODO:
+        # litmus fails, when xml is used instead of lxml
+        # 18. propget............... FAIL (PROPFIND on `/temp/litmus/prop2': Could not read status line: connection was closed by server)
+        # text = <ns0:high-unicode xmlns:ns0="http://example.com/neon/litmus/">&#55296;&#56320;</ns0:high-unicode>
+        raise
+
+
+def xmlToString(element, encoding="UTF-8", pretty_print=False):
+    """Wrapper for etree.tostring, that takes care of unsupported pretty_print 
+    option and prepends an encoding header."""
+    assert encoding == "UTF-8" # TODO: remove this
+    if useLxml:
+        xml = etree.tostring(element, encoding=encoding, 
+                             xml_declaration=True, pretty_print=pretty_print)
+    else:
+        xml = etree.tostring(element, encoding)
+    assert xml.startswith("<?xml ") 
+    return xml
+
+
+def makeMultistatusEL():
+    """Wrapper for etree.Element, that takes care of unsupported nsmap option."""
+    if useLxml:
+        return etree.Element("{DAV:}multistatus", nsmap={"D": "DAV:"})
+    return etree.Element("{DAV:}multistatus")
+
+
+def makePropEL():
+    """Wrapper for etree.Element, that takes care of unsupported nsmap option."""
+    if useLxml:
+        return etree.Element("{DAV:}prop", nsmap={"D": "DAV:"})
+    return etree.Element("{DAV:}prop")
+
+
+def makeSubElement(parent, tag, nsmap=None):
+    """Wrapper for etree.SubElement, that takes care of unsupported nsmap option."""
+    if useLxml:
+        return etree.SubElement(parent, tag, nsmap=nsmap)
+    return etree.SubElement(parent, tag)
+
+
+def parseXmlBody(environ, allowEmpty=False):
+    """Read request body XML into an etree.Element.
+    
+    Return None, if no request body was sent.
+    Raise HTTP_BAD_REQUEST, if something else went wrong.
+    
+    TODO: this is a very relaxed interpretation: should we raise HTTP_BAD_REQUEST 
+    instead, if CONTENT_LENGTH is missing, invalid, or 0?
+    
+    RFC: For compatibility with HTTP/1.0 applications, HTTP/1.1 requests containing 
+    a message-body MUST include a valid Content-Length header field unless the 
+    server is known to be HTTP/1.1 compliant. 
+    If a request contains a message-body and a Content-Length is not given, the 
+    server SHOULD respond with 400 (bad request) if it cannot determine the 
+    length of the message, or with 411 (length required) if it wishes to insist 
+    on receiving a valid Content-Length."
+    
+    So I'd say, we should accept a missing CONTENT_LENGTH, and try to read the 
+    content anyway.
+    But WSGI doesn't guarantee to support input.read() without length(?).
+    At least it locked, when I tried it with a request that had a missing 
+    content-type and no body.
+    
+    Current approach: if CONTENT_LENGTH is
+    
+    - valid and >0:
+      read body (exactly <CONTENT_LENGTH> bytes) and parse the result.  
+    - 0: 
+      Assume empty body and return None or raise exception.
+    - invalid (negative or not a number:
+      raise HTTP_BAD_REQUEST  
+    - missing: 
+      NOT: Try to read body until end and parse the result.
+      BUT: assume '0'  
+    - empty string: 
+      WSGI allows it to be empty or absent: treated like 'missing'.  
+    """
+    # 
+    clHeader = environ.get("CONTENT_LENGTH", "").strip() 
+#    contentLength = -1 # read all of stream
+    if clHeader == "":
+        # No Content-Length given: read to end of stream 
+        # TODO: etree.parse() locks, if input is invalid?
+#        pfroot = etree.parse(environ["wsgi.input"]).getroot()
+#        requestbody = environ["wsgi.input"].read()  # TODO: read() should be called in a loop?
+        requestbody = ""
+    else:
+        try:
+            contentLength = long(clHeader)
+            if contentLength < 0:   
+                raise DAVError(HTTP_BAD_REQUEST, "Negative content-length.")
+        except ValueError:
+            raise DAVError(HTTP_BAD_REQUEST, "content-length is not numeric.")
+        
+        if contentLength == 0:
+            requestbody = ""
+        else:
+            requestbody = environ["wsgi.input"].read(contentLength)
+
+    if requestbody == "":
+        if allowEmpty:
+            return None
+        else:
+            raise DAVError(HTTP_BAD_REQUEST, "Body must not be empty.")
+    
+    try:
+        rootEL = etree.fromstring(requestbody)
+    except Exception, e:
+        raise DAVError(HTTP_BAD_REQUEST, "Invalid XML format.", srcexception=e)   
+    
+    if environ["wsgidav.verbose"] >= 1 and environ["REQUEST_METHOD"] in environ.get("wsgidav.debug_methods", []):
+        print "XML request for %s:\n%s" % (environ["REQUEST_METHOD"], etree.tostring(rootEL, pretty_print=True))
+    return rootEL
+    
+
+def elementContentAsString(element):
+    """Serialize etree.Element.
+    
+    Note: element may contain more than one child or only text (i.e. no child 
+          at all). Therefore the resulting string may raise an exception, when
+          passed back to etree.XML(). 
+    """
+    if len(element) == 0:
+        return element.text or ""  # Make sure, None is returned as '' 
+    stream = StringIO()
+    for childnode in element:
+        print >>stream, xmlToString(childnode, pretty_print=False)
+    s = stream.getvalue()
+    stream.close()
+    return s
+
+
+def sendMultiStatusResponse(environ, start_response, multistatusEL):
+    # Send response
+    start_response("207 Multistatus", [("Content-Type", "application/xml"), 
+                                       ("Date", getRfc1123Time()),
+                                       ])
+    # Hotfix for Windows XP 
+    # PROPFIND XML response is not recognized, when pretty_print = True!
+    # (Vista and others would accept this).
+    if __debug__: 
+        xml = xmlToString(multistatusEL, pretty_print=True) 
+        log(xml)
+    pretty_print = False
+    return [#"<?xml version='1.0' encoding='UTF-8' ?>",
+            xmlToString(multistatusEL, pretty_print=pretty_print) ]
+        
+            
+def sendSimpleResponse(environ, start_response, status):
+    """Start a WSGI response for a DAVError or status code.""" 
+    s = getHttpStatusString(status)
+    if status in (HTTP_CREATED, HTTP_NO_CONTENT):
+        # See paste.lint: these code don't have content
+        start_response(s, [("Content-Length", "0"),
+                           ("Date", getRfc1123Time()),
+                           ])
+        return [ "" ]
+    assert status == HTTP_OK or isinstance(status, DAVError)
+    html = status.getHtmlResponse()
+    if __debug__: 
+        log(html)
+    start_response(s, [("Content-Type", "text/html"),
+                       ("Content-Length", str(len(html))),
+                       ("Date", getRfc1123Time()),
+                       ])
+    return [ html ]
+    
+    
+    
+def addPropertyResponse(multistatusEL, href, propList):
+    """Append <response> element to <multistatus> element.
+
+    <prop> node depends on the value type: 
+      - str or unicode: add element with this content
+      - None: add an empty element
+      - etree.Element: add XML element as child 
+      - DAVError: add an empty element to an own <propstatus> for this status code
+    
+    @param multistatusEL: etree.Element
+    @param href: global URL of the resource, e.g. 'http://server:port/path'.
+    @param propList: list of 2-tuples (name, value) 
+    """
+    # Split propList by status code and build a unique list of namespaces
+    nsCount = 1
+    nsDict = {}
+    nsMap = {}
+    propDict = {}
+    
+    for name, value in propList:
+        status = "200 OK"
+        if isinstance(value, DAVError):
+            status = getHttpStatusString(value)
+            # Always generate *empty* elements for props with error status
+            value = None
+
+        # Collect namespaces, so we can declare them in the <response> for 
+        # compacter output
+        ns, _ = splitNamespace(name)
+        if ns!="DAV:" and not ns in nsDict and ns != "":
+            nsDict[ns] = True
+            nsMap["NS%s" % nsCount] = ns
+            nsCount += 1
+
+        propDict.setdefault(status, []).append( (name, value) )
+
+    # <response>
+#    responseEL = etree.SubElement(multistatusEL, "{DAV:}response", 
+#                            nsmap=nsMap) 
+    responseEL = makeSubElement(multistatusEL, "{DAV:}response", 
+                                nsmap=nsMap) 
+    
+#    log("href value:%s" % (stringRepr(href)))
+#    etree.SubElement(responseEL, "{DAV:}href").text = toUnicode(href)
+    etree.SubElement(responseEL, "{DAV:}href").text = href
+#    etree.SubElement(responseEL, "{DAV:}href").text = urllib.quote(href, safe="/" + "!*'()," + "$-_|.")
+    
+    
+    # One <propstat> per status code
+    for status in propDict:
+        propstatEL = etree.SubElement(responseEL, "{DAV:}propstat")
+        # List of <prop>
+        propEL = etree.SubElement(propstatEL, "{DAV:}prop")
+        for name, value in propDict[status]:
+            if value is None:
+                etree.SubElement(propEL, name)
+            elif isinstance(value, etree._Element):
+                propEL.append(value)
+            else:
+                # value must be string or unicode
+#                log("%s value:%s" % (name, stringRepr(value)))
+#                etree.SubElement(propEL, name).text = value
+                etree.SubElement(propEL, name).text = toUnicode(value)
+        # <status>
+        etree.SubElement(propstatEL, "{DAV:}status").text = "HTTP/1.1 %s" % status
+    
+    
+#===============================================================================
+# ETags
+#===============================================================================
+def getETag(filePath):
+    """Return a strong Entity Tag for a (file)path.
+    
+    http://www.webdav.org/specs/rfc4918.html#etag
+    
+    Returns the following as entity tags::
+    
+        Non-file - md5(pathname)
+        Win32 - md5(pathname)-lastmodifiedtime-filesize
+        Others - inode-lastmodifiedtime-filesize
+    """
+    # (At least on Vista) os.path.exists returns False, if a file name contains 
+    # special characters, even if it is correctly UTF-8 encoded.
+    # So we convert to unicode. On the other hand, md5() needs a byte string.
+    if isinstance(filePath, unicode):
+        unicodeFilePath = filePath
+        filePath = filePath.encode("utf8")
+    else:
+        unicodeFilePath = toUnicode(filePath)
+        
+    if not os.path.isfile(unicodeFilePath):
+        return md5(filePath).hexdigest()   
+    if sys.platform == "win32":
+        statresults = os.stat(unicodeFilePath)
+        return md5(filePath).hexdigest() + "-" + str(statresults[stat.ST_MTIME]) + "-" + str(statresults[stat.ST_SIZE])
+    else:
+        statresults = os.stat(unicodeFilePath)
+        return str(statresults[stat.ST_INO]) + "-" + str(statresults[stat.ST_MTIME]) + "-" + str(statresults[stat.ST_SIZE])
+
+
+#===============================================================================
+# Ranges     
+#===============================================================================
+
+# Range Specifiers
+reByteRangeSpecifier = re.compile("(([0-9]+)\-([0-9]*))")
+reSuffixByteRangeSpecifier = re.compile("(\-([0-9]+))")
+
+def obtainContentRanges(rangetext, filesize):
+    """
+   returns tuple (list, value)
+
+   list
+       content ranges as values to their parsed components in the tuple
+       (seek_position/abs position of first byte, abs position of last byte, num_of_bytes_to_read)
+   value
+       total length for Content-Length
+   """
+    listReturn = []
+    seqRanges = rangetext.split(",")
+    for subrange in seqRanges:
+        matched = False
+        if not matched:
+            mObj = reByteRangeSpecifier.search(subrange)
+            if mObj:
+#                print mObj.group(0), mObj.group(1), mObj.group(2), mObj.group(3)  
+                firstpos = long(mObj.group(2))
+                if mObj.group(3) == "":
+                    lastpos = filesize - 1
+                else:
+                    lastpos = long(mObj.group(3))
+                if firstpos <= lastpos and firstpos < filesize:
+                    if lastpos >= filesize:
+                        lastpos = filesize - 1
+                    listReturn.append( (firstpos , lastpos) )
+                    matched = True
+        if not matched:      
+            mObj = reSuffixByteRangeSpecifier.search(subrange)
+            if mObj:
+                firstpos = filesize - long(mObj.group(2))
+                if firstpos < 0:
+                    firstpos = 0
+                lastpos = filesize - 1
+                listReturn.append( (firstpos , lastpos) )
+
+                matched = True
+
+    # consolidate ranges
+    listReturn.sort()
+    listReturn2 = []
+    totallength = 0
+    while(len(listReturn) > 0):
+        (rfirstpos, rlastpos) = listReturn.pop()
+        counter = len(listReturn)
+        while counter > 0:
+            (nfirstpos, nlastpos) = listReturn[counter-1]
+            if nlastpos < rfirstpos - 1 or nfirstpos > nlastpos + 1:
+                pass
+            else: 
+                rfirstpos = min(rfirstpos, nfirstpos)
+                rlastpos = max(rlastpos, nlastpos)
+                del listReturn[counter-1]
+            counter = counter - 1
+        listReturn2.append((rfirstpos,rlastpos,rlastpos - rfirstpos + 1 ))            
+        totallength = totallength + rlastpos - rfirstpos + 1
+
+    return (listReturn2, totallength)
+
+
+#===============================================================================
+# If Headers
+#===============================================================================
+
+def evaluateHTTPConditionals(davres, lastmodified, entitytag, environ):
+    """Handle 'If-...:' headers (but not 'If:' header).
+    
+    If-Match     
+        @see: http://www.w3.org/Protocols/rfc2616/rfc2616-sec14.html#sec14.24
+        Only perform the action if the client supplied entity matches the 
+        same entity on the server. This is mainly for methods like 
+        PUT to only update a resource if it has not been modified since the 
+        user last updated it.     
+        If-Match: "737060cd8c284d8af7ad3082f209582d"
+    If-Modified-Since     
+        @see: http://www.w3.org/Protocols/rfc2616/rfc2616-sec14.html#sec14.25
+        Allows a 304 Not Modified to be returned if content is unchanged     
+        If-Modified-Since: Sat, 29 Oct 1994 19:43:31 GMT
+    If-None-Match     
+        @see: http://www.w3.org/Protocols/rfc2616/rfc2616-sec14.html#sec14.26
+        Allows a 304 Not Modified to be returned if content is unchanged, 
+        see HTTP ETag     
+        If-None-Match: "737060cd8c284d8af7ad3082f209582d"
+    If-Unmodified-Since     
+        @see: http://www.w3.org/Protocols/rfc2616/rfc2616-sec14.html#sec14.28
+        Only send the response if the entity has not been modified since a 
+        specific time.
+    """
+    if not davres:
+        return
+    ## Conditions
+
+    # An HTTP/1.1 origin server, upon receiving a conditional request that includes both a Last-Modified date
+    # (e.g., in an If-Modified-Since or If-Unmodified-Since header field) and one or more entity tags (e.g., 
+    # in an If-Match, If-None-Match, or If-Range header field) as cache validators, MUST NOT return a response 
+    # status of 304 (Not Modified) unless doing so is consistent with all of the conditional header fields in 
+    # the request.
+    
+    if "HTTP_IF_MATCH" in environ and davres.supportEtag(): 
+        ifmatchlist = environ["HTTP_IF_MATCH"].split(",")
+        for ifmatchtag in ifmatchlist:
+            ifmatchtag = ifmatchtag.strip(" \"\t")
+            if ifmatchtag == entitytag or ifmatchtag == "*":
+                break   
+            raise DAVError(HTTP_PRECONDITION_FAILED,
+                           "If-Match header condition failed")
+
+    # TODO: after the refactoring
+    ifModifiedSinceFailed = False
+    if "HTTP_IF_MODIFIED_SINCE" in environ and davres.supportModified(): 
+        ifmodtime = parseTimeString(environ["HTTP_IF_MODIFIED_SINCE"])
+        if ifmodtime and ifmodtime > lastmodified:
+            ifModifiedSinceFailed = True
+
+    # If-None-Match 
+    # If none of the entity tags match, then the server MAY perform the requested method as if the 
+    # If-None-Match header field did not exist, but MUST also ignore any If-Modified-Since header field
+    # (s) in the request. That is, if no entity tags match, then the server MUST NOT return a 304 (Not Modified) 
+    # response.
+    ignoreIfModifiedSince = False         
+    if "HTTP_IF_NONE_MATCH" in environ and davres.supportEtag():          
+        ifmatchlist = environ["HTTP_IF_NONE_MATCH"].split(",")
+        for ifmatchtag in ifmatchlist:
+            ifmatchtag = ifmatchtag.strip(" \"\t")
+            if ifmatchtag == entitytag or ifmatchtag == "*":
+                # ETag matched. If it's a GET request and we don't have an 
+                # conflicting If-Modified header, we return NOT_MODIFIED
+                if environ["REQUEST_METHOD"] in ("GET", "HEAD") and not ifModifiedSinceFailed:
+                    raise DAVError(HTTP_NOT_MODIFIED,
+                                   "If-None-Match header failed")
+                raise DAVError(HTTP_PRECONDITION_FAILED,
+                               "If-None-Match header condition failed")
+        ignoreIfModifiedSince = True
+
+    if "HTTP_IF_UNMODIFIED_SINCE" in environ and davres.supportModified(): 
+        ifunmodtime = parseTimeString(environ["HTTP_IF_UNMODIFIED_SINCE"])
+        if ifunmodtime and ifunmodtime <= lastmodified:
+            raise DAVError(HTTP_PRECONDITION_FAILED,
+                           "If-Unmodified-Since header condition failed")
+
+    if ifModifiedSinceFailed and not ignoreIfModifiedSince:
+        raise DAVError(HTTP_NOT_MODIFIED,
+                       "If-Modified-Since header condition failed")
+
+    return
+
+
+
+
+reIfSeparator = re.compile(r'(\<([^>]+)\>)|(\(([^\)]+)\))')
+reIfHeader = re.compile(r'\<([^>]+)\>([^<]+)')
+reIfTagList = re.compile(r'\(([^)]+)\)')
+reIfTagListContents = re.compile(r'(\S+)')
+
+
+def parseIfHeaderDict(environ):
+    """Parse HTTP_IF header into a dictionary and lists, and cache the result.
+    
+    @see http://www.webdav.org/specs/rfc4918.html#HEADER_If
+    """
+    if "wsgidav.conditions.if" in environ:
+        return
+
+    if not "HTTP_IF" in environ:
+        environ["wsgidav.conditions.if"] = None
+        environ["wsgidav.ifLockTokenList"] = []
+        return
+    
+    iftext = environ["HTTP_IF"].strip()
+    if not iftext.startswith("<"):
+        iftext = "<*>" + iftext   
+
+    ifDict = dict([])
+    ifLockList = []
+    
+    resource1 = "*"
+    for (tmpURLVar, URLVar, _tmpContentVar, contentVar) in reIfSeparator.findall(iftext):
+        if tmpURLVar != "":
+            resource1 = URLVar         
+        else:
+            listTagContents = []
+            testflag = True
+            for listitem in reIfTagListContents.findall(contentVar):            
+                if listitem.upper() != "NOT":
+                    if listitem.startswith("["):
+                        listTagContents.append((testflag,"entity",listitem.strip('\"[]')))   
+                    else:
+                        listTagContents.append((testflag,"locktoken",listitem.strip("<>")))            
+                        ifLockList.append(listitem.strip("<>"))
+                testflag = listitem.upper() != "NOT"
+
+            if resource1 in ifDict:
+                listTag = ifDict[resource1]
+            else:
+                listTag = []
+                ifDict[resource1] = listTag
+            listTag.append(listTagContents)
+
+    environ["wsgidav.conditions.if"] = ifDict
+    environ["wsgidav.ifLockTokenList"] = ifLockList
+    debug("if", "parseIfHeaderDict", ifDict)
+    return
+
+
+def testIfHeaderDict(davres, dictIf, fullurl, locktokenlist, entitytag):
+    debug("if", "testIfHeaderDict(%s, %s, %s)" % (fullurl, locktokenlist, entitytag),
+          dictIf)
+
+    if fullurl in dictIf:
+        listTest = dictIf[fullurl]
+    elif "*" in dictIf:
+        listTest = dictIf["*"]
+    else:
+        return True   
+
+#    supportEntityTag = dav.isInfoTypeSupported(path, "etag")
+    supportEntityTag = davres.supportEtag()
+    for listTestConds in listTest:
+        matchfailed = False
+
+        for (testflag, checkstyle, checkvalue) in listTestConds:
+            if checkstyle == "entity" and supportEntityTag:
+                testresult = entitytag == checkvalue  
+            elif checkstyle == "entity":
+                testresult = testflag
+            elif checkstyle == "locktoken":
+                testresult = checkvalue in locktokenlist
+            else: # unknown
+                testresult = True
+            checkresult = testresult == testflag
+            if not checkresult:
+                matchfailed = True         
+                break
+        if not matchfailed:
+            return True
+    debug("if", "  -> FAILED")
+    return False
+
+testIfHeaderDict.__test__ = False # Tell nose to ignore this function
+
+#===============================================================================
+# TEST
+#===============================================================================
+def testLogging():
+    enable_loggers = ["test",
+                      ]
+    initLogging(0, enable_loggers)
+    
+    _baseLogger = logging.getLogger(BASE_LOGGER_NAME)
+    _enabledLogger = getModuleLogger("test")  
+    _disabledLogger = getModuleLogger("test2")
+    
+    _baseLogger.debug("_baseLogger.debug")  
+    _baseLogger.info("_baseLogger.info")  
+    _baseLogger.warning("_baseLogger.warning")  
+    _baseLogger.error("_baseLogger.error")  
+    print >>sys.stderr, ""
+
+    _enabledLogger.debug("_enabledLogger.debug")  
+    _enabledLogger.info("_enabledLogger.info")  
+    _enabledLogger.warning("_enabledLogger.warning")  
+    _enabledLogger.error("_enabledLogger.error")  
+    print >>sys.stderr, ""
+    
+    _disabledLogger.debug("_disabledLogger.debug")  
+    _disabledLogger.info("_disabledLogger.info")  
+    _disabledLogger.warning("_disabledLogger.warning")  
+    _disabledLogger.error("_disabledLogger.error")  
+
+    
+if __name__ == "__main__":
+    testLogging()
+    pass